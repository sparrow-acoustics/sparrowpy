--- conflicted
+++ resolved
@@ -114,12 +114,8 @@
     brdf[:, :, :] += (
         scattering_flattened) / np.pi
     i_sources = np.arange(source_directions.csize)
-<<<<<<< HEAD
-    brdf[i_sources, i_receiver, :] += scattering_factor * cos_factor
-=======
     brdf[i_sources, i_receiver, :] += scattering_factor / cos_factor[
         i_sources, i_receiver, np.newaxis]
->>>>>>> 1d5462b3
 
     brdf *= (1 - absorption_coefficient.freq.flatten())
     if file_path is not None:
