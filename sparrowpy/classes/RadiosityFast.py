--- conflicted
+++ resolved
@@ -51,12 +51,6 @@
 
 
     def __init__(
-<<<<<<< HEAD
-            self, walls_points, walls_normal, walls_up_vector, walls_material,
-            patches_points, patches_normal, n_patches,
-            patch_to_wall_ids):
-        """Create a Radiosity object for directional implementation."""
-=======
             self,
             walls_points:np.ndarray,
             walls_normal:np.ndarray,
@@ -174,11 +168,9 @@
         if energy_exchange_etc is not None:
             energy_exchange_etc = np.array(energy_exchange_etc)
 
->>>>>>> 1de80e19
         self._walls_points = walls_points
         self._walls_normal = walls_normal
         self._walls_up_vector = walls_up_vector
-        self._walls_material = walls_material
         self._patches_points = patches_points
         self._n_patches = n_patches
         self._patch_to_wall_ids = patch_to_wall_ids
@@ -356,8 +348,6 @@
         walls_points = np.array([p.pts for p in polygon_list])
         walls_normal = np.array([p.normal for p in polygon_list])
         walls_up_vector = np.array([p.up_vector for p in polygon_list])
-        walls_material = None
-
         # create patches
         (
             patches_points, _,
@@ -365,13 +355,8 @@
             walls_points, walls_normal, patch_size, len(polygon_list))
         # create radiosity object
         return cls(
-<<<<<<< HEAD
-            walls_points, walls_normal, walls_up_vector, walls_material,
-            patches_points, patches_normal, n_patches,
-=======
             walls_points, walls_normal, walls_up_vector,
             patches_points, n_patches,
->>>>>>> 1de80e19
             patch_to_wall_ids)
 
     @classmethod
