"""Module for the radiosity simulation."""
import numpy as np
import deepdiff
import pyfar as pf
import sparrowpy.form_factor.universal as form_factor
<<<<<<< HEAD
from sparrowpy import ( geometry )
from sparrowpy.utils import blender
=======
from sparrowpy import ( geometry, sound_object )
>>>>>>> 1d5462b3
try:
    import numba
    prange = numba.prange
except ImportError:
    numba = None
    prange = range


class DirectionalRadiosityFast():
    """Radiosity object for directional scattering coefficients."""

    _walls_points: np.ndarray
    _walls_normal: np.ndarray
    _walls_up_vector: np.ndarray
    _walls_material: np.ndarray
    _patches_points: np.ndarray
    _n_patches: int
    _patch_to_wall_ids: np.ndarray

    # geometrical data
    _visibility_matrix: np.ndarray
    _visible_patches: np.ndarray
    _form_factors: np.ndarray
    _form_factors_tilde: np.ndarray

    # general data for material and medium data
    _frequencies: np.ndarray
    _brdf: np.ndarray
    _brdf_index: np.ndarray
    _brdf_incoming_directions: list[pf.Coordinates]
    _brdf_outgoing_directions: list[pf.Coordinates]
    _patch_2_brdf_outgoing_index: np.ndarray

    _air_attenuation: np.ndarray
    _speed_of_sound: float

    # etc metadata
    _etc_time_resolution: float
    _etc_duration: float

    # etc results
    _distance_patches_to_source: np.ndarray
    _energy_init_source: np.ndarray
    _energy_exchange_etc: np.ndarray


    def __init__(
            self,
            walls_points:np.ndarray,
            walls_normal:np.ndarray,
            walls_up_vector:np.ndarray,
            walls_material:np.ndarray,
            patches_points:np.ndarray,
            n_patches:int,
            patch_to_wall_ids:np.ndarray,
            visibility_matrix:np.ndarray=None,
            visible_patches:np.ndarray=None,
            form_factors:np.ndarray=None,
            form_factors_tilde:np.ndarray=None,
            frequencies:np.ndarray=None,
            brdf:list[np.ndarray]=None,
            brdf_index:np.ndarray=None,
            brdf_incoming_directions:list[pf.Coordinates]=None,
            brdf_outgoing_directions:list[pf.Coordinates]=None,
            patch_2_brdf_outgoing_index:np.ndarray=None,
            air_attenuation:np.ndarray=None,
            speed_of_sound:float=None,
            etc_time_resolution:float=None,
            etc_duration:float=None,
            distance_patches_to_source:np.ndarray=None,
            energy_init_source:np.ndarray=None,
            energy_exchange_etc:np.ndarray=None):
        """Create a Radiosity object for directional implementation.

        Parameters
        ----------
        walls_points : np.ndarray
            edge points of all walls in cartesian of shape
            (n_walls, n_points, 3)
        walls_normal : np.ndarray
            normals of all walls of shape (n_walls, 3)
        walls_up_vector : np.ndarray
            uo vector of all walls of shape (n_walls, 3)
        patches_points : np.ndarray
            edge points of all patches in cartesian of shape
            (n_patches, n_points, 3)
        n_patches : int
            number of patches
        patch_to_wall_ids : np.ndarray
            maps each patch to a wall of shape (n_patches)
        visibility_matrix : np.ndarray, optional
            patch to patch boolean visibility matrix, by default None.
        visible_patches : np.ndarray, optional
            list of all patches which are visible, by default None
        form_factors : np.ndarray, optional
            geometrical form factor from each patch to each other patch,
            by default None.
        form_factors_tilde : np.ndarray, optional
            Form factor including air attenuation and BRDF of shape
            (n_patches, n_patches, n_outgoing_directions, n_bins), by
            default None
        frequencies : np.ndarray, optional
            frequency vector used for the simulation. , by default None
        brdf : list[np.ndarray], optional
            brdf in its raw postprocessed data format, by default None
        brdf_index : np.ndarray, optional
            maps brdfs to walls, must be of shape (n_walls, ), by default None
        brdf_incoming_directions : list[pf.Coordinates], optional
            incoming direction of brdfs per wall, by default None
        brdf_outgoing_directions : list[pf.Coordinates], optional
            outgoing directions of brdfs per wall, by default None
        patch_2_brdf_outgoing_index: np.ndarray
            map of patch positions to relative scattering directions indices
        air_attenuation : np.ndarray, optional
            air attenuation coefficients for each frequency, needs to be of
            shape (n_bins), by default None
        speed_of_sound : float, optional
            speed of sound in m/s, by default None
        etc_time_resolution : float, optional
            time resolution fo the etc, by default None
        etc_duration : float, optional
            duration fo the etc in seconds, by default None
        distance_patches_to_source : np.ndarray, optional
            distance from the source to each patch, need to be of shape
            (n_patches), by default None
        energy_init_source : np.ndarray, optional
            initial energy from source to patches,
            need to be of shape (n_patches, n_outgoing_directions, n_bins),
            by default None
        energy_exchange_etc : np.ndarray, optional
            etc of the energy exchange, must be of shape
            (n_patches, n_outgoing_directions, n_bins, n_samples),
            by default None
        """
        # convert inputs
        walls_points = np.atleast_3d(walls_points)
        walls_up_vector = np.atleast_2d(walls_up_vector)
        walls_normal = np.atleast_2d(walls_normal)
        patches_points = np.atleast_3d(patches_points)
        patch_to_wall_ids = np.atleast_1d(np.array(
            patch_to_wall_ids, dtype=int))
        if frequencies is not None:
            frequencies = np.array(frequencies)
        if visible_patches is not None:
            visible_patches = np.array(visible_patches)
        if visibility_matrix is not None:
            visibility_matrix = np.array(visibility_matrix)
        if form_factors is not None:
            form_factors = np.array(form_factors)
        if form_factors_tilde is not None:
            form_factors_tilde = np.array(form_factors_tilde)
        if patch_2_brdf_outgoing_index is not None:
            patch_2_brdf_outgoing_index = np.array(patch_2_brdf_outgoing_index,
                                                   dtype=np.int64)
        if brdf is not None:
            brdf = [np.array(b) for b in brdf]
        if air_attenuation is not None:
            air_attenuation = np.array(air_attenuation)
        if speed_of_sound is not None:
            speed_of_sound = float(speed_of_sound)
        if etc_time_resolution is not None:
            etc_time_resolution = float(etc_time_resolution)
        if etc_duration is not None:
            etc_duration = float(etc_duration)
        if distance_patches_to_source is not None:
            distance_patches_to_source = np.array(distance_patches_to_source)
        if energy_init_source is not None:
            energy_init_source = np.array(energy_init_source)
        if energy_exchange_etc is not None:
            energy_exchange_etc = np.array(energy_exchange_etc)

        self._walls_points = walls_points
        self._walls_normal = walls_normal
        self._walls_up_vector = walls_up_vector
        self._walls_material = walls_material
        self._patches_points = patches_points
        self._n_patches = n_patches
        self._patch_to_wall_ids = patch_to_wall_ids

        # geometrical data
        self._visibility_matrix = visibility_matrix
        self._visible_patches = visible_patches
        self._form_factors = form_factors
        self._form_factors_tilde = form_factors_tilde

        # general data for material and medium data
        self._frequencies = frequencies
        self._brdf = brdf
        self._brdf_index = brdf_index
        self._brdf_incoming_directions = brdf_incoming_directions
        self._brdf_outgoing_directions = brdf_outgoing_directions
        self._patch_2_brdf_outgoing_index = patch_2_brdf_outgoing_index

        self._air_attenuation = air_attenuation
        self._speed_of_sound = speed_of_sound

        # etc metadata
        self._etc_time_resolution = etc_time_resolution
        self._etc_duration = etc_duration

        # etc results
        self._distance_patches_to_source = distance_patches_to_source
        self._energy_init_source = energy_init_source
        self._energy_exchange_etc = energy_exchange_etc

        self.check()

    def check(self):
        """Check the input data for consistency."""

        n_walls = self._walls_points.shape[0]
        if (self._walls_points.shape[0] != n_walls) or \
                (self._walls_points.shape[2] != 3):
            raise ValueError(
                "Walls need to be of shape (n_walls, n_points, 3)")
        if self._walls_up_vector.shape != (n_walls, 3):
            raise ValueError(
                "Up vector of walls need to be of shape (n_walls, 3)")
        if self._walls_normal.shape != (n_walls, 3):
            raise ValueError(
                "Normal of walls need to be of shape (n_walls, 3)")

        # input checks Patches
        if (self._patches_points.shape[0] != self.n_patches) or \
                (self._patches_points.shape[2] != 3):
            raise ValueError(
                "Patches need to be of shape (n_patches, n_points, 3)")
        if self._patch_to_wall_ids.shape != (self.n_patches,):
            raise ValueError(
                "patch_to_wall_ids need to be of shape (n_patches,)")
        if any(i not in np.arange(
                n_walls) for i in set(self._patch_to_wall_ids)):
            raise ValueError(
                "patch_to_wall_ids does contain other ids than range(n_walls)")
        if any(i not in set(
                self._patch_to_wall_ids) for i in np.arange(n_walls)):
            raise ValueError(
                "patch_to_wall_ids does contain other ids than range(n_walls)")

        # check frequencies
        n_bins = 1
        if self._frequencies is not None:
            if len(self._frequencies.shape) != 1:
                raise ValueError(
                    "Frequencies need to be of shape (n_bins,)")
            n_bins = self._frequencies.size

        # check form factors
        if self._form_factors is not None:
            if self._form_factors.shape != (self.n_patches, self.n_patches):
                raise ValueError(
                    "form_factors need to be of shape (n_patches, n_patches)")

        # check brdf
        n_outgoing_directions = 1
        if self._brdf_index is not None:
            if len(self._brdf_index) != n_walls:
                raise ValueError(
                    "brdf_index need to be of shape (n_walls,)")
        if self._brdf_incoming_directions is not None:
            if any(not isinstance(i, pf.Coordinates) \
                   for i in self._brdf_incoming_directions):
                raise ValueError(
                    "brdf_incoming_directions need to be a list of type "
                    "pf.Coordinates")
        if self._brdf_outgoing_directions is not None:
            if any(not isinstance(i, pf.Coordinates) \
                   for i in self._brdf_outgoing_directions):
                raise ValueError(
                    "brdf_outgoing_directions need to be a list of type "
                    "pf.Coordinates")
            n_outgoing_directions = self._brdf_outgoing_directions[0].csize

        # check form_factors_tilde
        if self._form_factors_tilde is not None:
            if self._form_factors_tilde.shape != (
                    self.n_patches, self.n_patches,
                    n_outgoing_directions, n_bins):
                raise ValueError(
                    "form_factors_tilde need to be of shape "
                    "(n_patches, n_patches, n_outgoing_directions, n_bins)")

        # check air_attenuation
        if self._air_attenuation is not None:
            if len(self._air_attenuation.shape) != 1:
                raise ValueError(
                    "Air attenuation need to be of shape (n_bins,)")
            if self._air_attenuation.shape[0] != n_bins:
                raise ValueError(
                    "Air attenuation need to be of shape (n_bins,)")

        # check speed_of_sound
        if self._speed_of_sound is not None:
            if self._speed_of_sound <= 0:
                raise ValueError(
                    "Speed of sound must be positive and non-zero")

        # check etc_time_resolution
        if self._etc_time_resolution is not None:
            if self._etc_time_resolution <= 0:
                raise ValueError(
                    "Time resolution must be positive and non-zero")

        # check etc_duration
        if self._etc_duration is not None:
            if self._etc_duration <= 0:
                raise ValueError(
                    "Duration must be positive and non-zero")

        # check distance_patches_to_source
        if self._distance_patches_to_source is not None:
            if self._distance_patches_to_source.shape != (self.n_patches,):
                raise ValueError(
                    "distance_patches_to_source need to be of shape "
                    "(n_patches,)")

        # check energy_init_source
        if self._energy_init_source is not None:
            if self._energy_init_source.shape != (
                    self.n_patches, n_outgoing_directions, n_bins):
                raise ValueError(
                    "energy_init_source need to be of shape "
                    "(n_patches, n_outgoing_directions, n_bins)")

        # check energy_exchange_etc
        if self._energy_exchange_etc is not None:
            n_samples = int(
                self._etc_duration/self._etc_time_resolution)
            if self._energy_exchange_etc.shape != (
                    self.n_patches,
                    n_outgoing_directions, n_bins, n_samples):
                raise ValueError(
                    "energy_exchange_etc need to be of shape "
                    "(n_patches, n_outgoing_directions, n_bins, n_samples)")


    @classmethod
    def from_polygon(
            cls, polygon_list, patch_size):
        """Create a Radiosity object for directional scattering coefficients.

        Parameters
        ----------
        polygon_list : list[Polygon]
            list of patches
        patch_size : float
            maximal patch size in meters.

        """
        # save wall information
        walls_points = np.array([p.pts for p in polygon_list])
        walls_normal = np.array([p.normal for p in polygon_list])
        walls_up_vector = np.array([p.up_vector for p in polygon_list])
        # create patches
        (
            patches_points, _,
            n_patches, patch_to_wall_ids) = geometry._process_patches(
            walls_points, walls_normal, patch_size, len(polygon_list))
        # create radiosity object
        return cls(
            walls_points, walls_normal, walls_up_vector,_,
            patches_points, n_patches,
            patch_to_wall_ids)

    @classmethod
    def from_file(cls, filepath: str,
                       manual_patch_size=None,
                       wall_auto_assembly=True,
                       geometry_identifier="Geometry"):
        """Create a Radiosity object from a CAD file.

        Currently, only Blender and STL files are supported.

        Parameters
        ----------
        filepath: string
            file path to scene geometry CAD file.

        manual_patch_size: float (default None)
            sets the patch size for manual patch generation.
            if None, patches are loaded automatically from the faces
            of the CAD model.

        wall_auto_assembly: bool
            if True, walls of the geometry model are assembled from coplanar
            and contiguous patches which share material properties.
            if False, the walls are defined as one per patch.

        geometry_identifier: string
            name of the mesh object where the scene geometry mesh is stored.
            useful if CAD file includes more than one object
            (e.g. sources, receivers)

        """
        if manual_patch_size is None:
            patches_from_model=True
        else:
            patches_from_model=False

        geom_data = blender.read_geometry_file(filepath,
                                           wall_auto_assembly=wall_auto_assembly,
                                           patches_from_model=patches_from_model,
                                           blender_geom_id=geometry_identifier)

        walls = geom_data["wall"]

        ## save wall information
        walls_normal = walls["normal"]
        walls_up_vector = np.empty_like(walls["up"])

        walls_points=np.empty((len(walls["conn"]),
                               len(walls["conn"][0]),
                               walls["verts"].shape[-1]))

        walls_material = walls["material"]


        for wallID in range(len(walls_normal)):
            walls_points[wallID] = walls["verts"][walls["conn"][wallID]]
            walls_up_vector[wallID] = walls["up"][wallID]

        if bool(geom_data["patch"]):
            patches = geom_data["patch"]

            ## save patch information
            n_patches = len(patches["map"])

            patch_to_wall_ids = patches["map"]

            patches_points = np.empty((n_patches,
                                len(patches["conn"][0]),
                                patches["verts"].shape[-1]))

            for patchID in range(n_patches):
                patches_points[patchID] = patches["verts"][
                                                patches["conn"][patchID]
                                                ]

        else:
            (
            patches_points, _,
            n_patches, patch_to_wall_ids) = geometry._process_patches(
            walls_points, walls_normal, manual_patch_size, len(walls_normal))

        # create radiosity object
        return cls(
            walls_points, walls_normal, walls_up_vector, walls_material,
            patches_points, n_patches,
            patch_to_wall_ids)

    def bake_geometry(self):
        """Bake the geometry by calculating all the form factors.

        """
        # Check the visibility between patches.
        self._visibility_matrix = geometry._check_patch2patch_visibility(
            self.patches_center, self.patches_normal, self.patches_points)

        n_combinations = np.sum(self.visibility_matrix)
        visible_patches = np.empty((n_combinations, 2), dtype=np.int32)
        i_counter = 0
        for i_source in range(self.n_patches):
            for i_receiver in range(self.n_patches):
                if not self.visibility_matrix[i_source, i_receiver]:
                    continue
                visible_patches[i_counter, 0] = i_source
                visible_patches[i_counter, 1] = i_receiver
                i_counter += 1
        self._visible_patches = visible_patches

        self._form_factors = form_factor.patch2patch_ff_universal(
            self.patches_points, self.patches_normal,
            self.patches_area, self._visible_patches)

        # Calculate the form factors with directivity.
        if self._brdf_incoming_directions is not None:
            sources_array = np.array(
                [s.cartesian for s in self._brdf_incoming_directions])
            receivers_array = np.array(
                [s.cartesian for s in self._brdf_outgoing_directions])
            scattering_index = np.array(self._brdf_index)
            scattering = np.array(self._brdf)

            # preload patch_2_brdf_outgoing_index map with invalid entries
            self._patch_2_brdf_outgoing_index = (
                        receivers_array.shape[1] *
                                np.ones((self.n_patches,self.n_patches),dtype=np.int64))

            for j in range(self.n_patches):
                vis = np.where(
                    (self.visibility_matrix+self.visibility_matrix.T)[:,j])
                self._patch_2_brdf_outgoing_index[vis,j]=get_scattering_data_receiver_index(
                        pos_i=self.patches_center[vis],pos_j=self.patches_center[j],
                        receivers=receivers_array,
                        wall_id_i=self._patch_to_wall_ids[vis],
                    )
        else:
            sources_array = None
            receivers_array = None
            scattering_index = None
            scattering = None
            self._patch_2_brdf_outgoing_index = np.zeros(
                                        (self.n_patches,self.n_patches),
                                        dtype=np.int64)

        n_bins = 1 if self._frequencies is None else self.n_bins

        self._form_factors_tilde = \
            _form_factors_with_directivity_dim(
            self.visibility_matrix, self.form_factors, n_bins,
            self.patches_center, self.patches_area,
            self._air_attenuation,
            self._patch_to_wall_ids, scattering,
            scattering_index,
            sources_array, receivers_array)


    def init_source_energy(
            self, source):
        """Initialize the source energy.

        Parameters
        ----------
        source : pf.Coordinates, sparrowpy.sound_object.SoundSource
            definition of the source position for Coordinates object and
            orientation and directivity for SoundSource object. If no
            directivity is given, the directivity is set to 1 for all
            frequencies.

        """
        if isinstance(source, pf.Coordinates):
            if source.cshape != (1, ):
                raise ValueError('just one source position is allowed.')
            source_position = source.cartesian[0]
        elif isinstance(source, sound_object.SoundSource):
            source_position = source.position
        self._source = source


        patch_to_wall_ids = self._patch_to_wall_ids
        if self._brdf_incoming_directions is None:
            frequencies = np.array([0]) if self._frequencies is None else \
                self._frequencies
            self.set_wall_brdf(
                np.arange(self.n_walls),
                pf.FrequencyData(np.ones_like(frequencies), frequencies),
                pf.Coordinates(0, 0, 1, weights=1),
                pf.Coordinates(0, 0, 1, weights=1))
            self._frequencies = frequencies
        if self._air_attenuation is None:
            frequencies = np.array([0]) if self._frequencies is None else \
                self._frequencies
            self.set_air_attenuation(
                pf.FrequencyData(np.zeros_like(frequencies), frequencies))
            self._frequencies = frequencies
        n_bins = self.n_bins
        vi = np.array(
            [s.cartesian for s in self._brdf_incoming_directions])
        vo = np.array(
            [s.cartesian for s in self._brdf_outgoing_directions])
        brdf = np.array(self._brdf)
        brdf_index = self._brdf_index
        patches_center = self.patches_center
        source_visibility = geometry._check_point2patch_visibility(
                                        eval_point=source_position,
                                        patches_center=patches_center,
                                        surf_points=self.walls_points,
                                        surf_normal=self.walls_normal)
        self._source_visibility = source_visibility
        energy_0, distance_0 = form_factor._source2patch_energy_universal(
            source_position, patches_center, self.patches_points,
            source_visibility,
            self._air_attenuation, n_bins)

        # of shape (n_patches, n_directions, n_bins)
        energy_0_dir = _add_directional(
            energy_0, source_position,
            patches_center, n_bins, patch_to_wall_ids,
            vi, vo, brdf, brdf_index)

        # add directivity if given
        if isinstance(source, sound_object.SoundSource):
            n_patches = patches_center.shape[0]
            n_directions = vo.shape[1]

            if source.directivity is not None:
                directivity = np.zeros((n_patches, n_directions, n_bins))
                for i_frequency in range(n_bins):
                    directivity_local = np.real(source.get_directivity(
                        patches_center, self._frequencies[i_frequency]))
                    if n_directions == 1:
                        directivity[:, :, i_frequency] = directivity_local[
                            :, np.newaxis]
                    else:
                        directivity[:, :, i_frequency] = np.repeat(
                            directivity_local[..., np.newaxis],
                            n_directions,
                            axis=-1)
                energy_0_dir *= directivity
            else:
                energy_0_dir *= 1

        self._energy_init_source = energy_0_dir
        self._distance_patches_to_source = distance_0

    def calculate_energy_exchange(
            self, speed_of_sound,
            etc_time_resolution,
            etc_duration,
            max_reflection_order=-1,
            recalculate=False):
        """Calculate the energy exchange between patches.
        # todo? make first order to first reflection.
        """
        n_samples = int(etc_duration/etc_time_resolution)

        patches_center = self.patches_center
        distance_0 = self._distance_patches_to_source
        n_patches = self.n_patches
        distance_i_j = np.empty((n_patches, n_patches))

        for i in range(n_patches):
            for j in range(n_patches):
                distance_i_j[i, j] = np.linalg.norm(
                    patches_center[i, :]-patches_center[j, :])

        energy_0_dir = self._energy_init_source

        if self._energy_exchange_etc is None or recalculate:
            # energy exchange etc
            # of shape (n_patches, n_directions, n_bins, n_samples)
            if max_reflection_order < 1:
                self._energy_exchange_etc = \
                    _energy_exchange_init_energy(
                        n_samples, energy_0_dir, distance_0,
                        speed_of_sound, etc_time_resolution,
                        )
            else:

                self._energy_exchange_etc = _energy_exchange(
                    n_samples, energy_0_dir, distance_0, distance_i_j,
                    self._form_factors_tilde,
                    self._patch_2_brdf_outgoing_index,
                    speed_of_sound, etc_time_resolution,
                    max_reflection_order,
                    self._visible_patches)

        self._etc_time_resolution = float(etc_time_resolution)
        self._speed_of_sound = float(speed_of_sound)
        self._etc_duration = float(etc_duration)

    def collect_energy_receiver_mono(self, receivers, direct_sound=False):
        """Collect the energy at the receivers.

        Parameters
        ----------
        receivers : pf.Coordinates
            receiver Coordinates in of cshape (n_receivers).
        direct_sound : bool, optional
            If True, the direct sound is collected as well, by default False.
            The direct sound includes spreading loss, air attenuation and
            source directivity.

        Returns
        -------
        etc : pf.TimeData
            energy collected at the receiver in cshape
            (n_receivers, n_bins)
        """
        if not isinstance(direct_sound, bool):
            raise ValueError(
                "direct_sound must be of type boolean")
        etc = self.collect_energy_receiver_patchwise(receivers)
        etc.time = np.sum(etc.time, axis=1)

        if direct_sound:
            direct_sound, n_sample_delay = self.calculate_direct_sound(
                receivers)

            # add the direct sound to the etc
            i_receivers = np.arange(len(n_sample_delay))
            etc.time[i_receivers, :, n_sample_delay] += direct_sound

        return etc


    def calculate_direct_sound(self, receivers):
        """Calculate the direct sound at the receivers.

        It includes the spreading loss, air attenuation and
        source directivity.

        Parameters
        ----------
        receivers : pf.Coordinates
            receiver Coordinates in of cshape (n_receivers).

        Returns
        -------
        direct_sound : np.ndarray
            energy of the direct sound at the receivers in shape
            (n_receivers, n_bins)
        n_sample_delay : np.ndarray
            number of samples for the delay at the receivers in shape
            (n_receivers, )
        """
        if not isinstance(receivers, pf.Coordinates):
            raise ValueError(
                "Receiver positions must be of type pf.Coordinates")

        # calculate distance from source to receivers
        if isinstance(self._source, pf.Coordinates):
            source_position = self._source
        else:
            source_position = pf.Coordinates(*self._source.position)
        r = (receivers-source_position).radius

        # calculate spreading loss for direct sound
        direct_sound = np.ones(
            (receivers.cshape[0], self.n_bins), dtype=float)
        direct_sound *= (1/(4 * np.pi * r**2))[:, np.newaxis]

        # add air attenuation
        if self._air_attenuation is not None:
            for i in range(self.n_bins):
                direct_sound[:, i] *= np.exp(
                    -self._air_attenuation[i] * r)

        # add source directivity
        if isinstance(self._source, sound_object.SoundSource):
            for i in range(self.n_bins):
                direct_sound[:, i] *= np.real(self._source.get_directivity(
                    np.squeeze(receivers.cartesian), self._frequencies[i]))

        # calculate the number of samples for the delay
        n_sample_delay = np.array(
            r/self.speed_of_sound/self._etc_time_resolution, dtype=int)

        return direct_sound, n_sample_delay


    def collect_energy_receiver_patchwise(self, receivers):
        """Collect the energy for each patch at the receivers without summing
        up the patches.

        Parameters
        ----------
        receivers : pf.Coordinates
            receiver Coordinates in of cshape (n_receivers).

        Returns
        -------
        etc : pf.TimeData
            energy collected at the receiver in cshape
            (n_receivers, n_patches, n_bins)
        """
        if not isinstance(receivers, pf.Coordinates):
            raise ValueError(
                "Receiver positions must be of type pf.Coordinates")
        if receivers.cdim != 1:
            raise ValueError(
                "Receiver positions must be of shape (n_receivers, 3)")
        etc_data = self._collect_energy_patches(
            receivers.cartesian, propagation_fx=True)
        times = np.arange(etc_data.shape[-1]) * self._etc_time_resolution
        return pf.TimeData(etc_data, times)

    def _collect_energy_patches(
            self, receiver_pos,
            propagation_fx=False):
        """Collect patch histograms as detected by receiver."""
        air_attenuation = self._air_attenuation
        patches_points = self._patches_points
        n_patches = self.n_patches
        n_bins = self.n_bins

        receiver_pos = np.atleast_2d(receiver_pos)

        n_receivers = receiver_pos.shape[0]

        patches_center = self.patches_center
        patches_receiver_distance = np.empty(
            [n_receivers, self.n_patches,patches_center.shape[-1]])

        E_matrix = np.empty(
            (n_patches, n_bins, self._energy_exchange_etc.shape[-1]))
        histogram_out = np.empty((
            n_receivers, n_patches, n_bins,
            self._energy_exchange_etc.shape[-1]))

        receiver_visibility=np.empty((n_receivers,n_patches),dtype=bool)

        for i in range(n_receivers):
            patches_receiver_distance = patches_center - receiver_pos[i]

            receiver_visibility[i] = geometry._check_point2patch_visibility(
                                        eval_point=receiver_pos[i],
                                        patches_center=patches_center,
                                        surf_points=self.walls_points,
                                        surf_normal=self.walls_normal)

            # geometrical weighting
            patch_receiver_energy=form_factor._patch2receiver_energy_universal(
                    receiver_pos[i], patches_points, receiver_visibility[i])

            # access histograms with correct scattering weighting
            receivers_array = np.array(
                [s.cartesian for s in self._brdf_outgoing_directions])

            receiver_idx = get_scattering_data_receiver_index(
                patches_center, receiver_pos[i], receivers_array,
                self._patch_to_wall_ids)

            assert receiver_idx.shape[0] == self.n_patches
            assert len(receiver_idx.shape) == 1

            for k in range(n_patches):
                E_matrix[k,:]= (
                    self._energy_exchange_etc[k,int(receiver_idx[k]),:]
                                                    * patch_receiver_energy[k])

            if propagation_fx:
                # accumulate the patch energies towards the receiver
                # with atmospheric effects (delay, atmospheric attenuation)
                histogram_out[i] = _collect_receiver_energy(
                        E_matrix,
                        np.linalg.norm(patches_receiver_distance, axis=1),
                                    self.speed_of_sound,
                                    self._etc_time_resolution,
                                    air_attenuation=air_attenuation)
            else:
                histogram_out[i] = E_matrix

        return histogram_out

    def set_air_attenuation(self, air_attenuation:pf.FrequencyData):
        """Set air attenuation factor in Np/m.

        Parameters
        ----------
        air_attenuation : pyfar.FrequencyData
            Air attenuation factor in Np/m.

        """
        self._check_set_frequency(air_attenuation.frequencies)
        self._air_attenuation = np.atleast_1d(air_attenuation.freq.squeeze())

    def set_wall_brdf(
            self,
            wall_indexes:list[int],
            brdf:pf.FrequencyData,
            incoming_directions:pf.Coordinates,
            outgoing_directions:pf.Coordinates):
        """Set the wall BRDF representing scattering and absorption.

        For the incoming and outgoing directions, the radius is ignored
        as it only represents a direction. The BRDF assumes an up vector
        of (1, 0, 0) and a normal vector of (0, 0, 1). Therefore, the
        incoming and outgoing directions must not have negative z-components.
        For each wall, the incoming and outgoing directions are rotated
        to align with the given wall's normal vector and up vector.

        Parameters
        ----------
        wall_indexes : list[int]
            List of wall indices for the given BRDF data.
        brdf : pf.FrequencyData
            BRDF data with shape
            (n_incoming_directions, n_outgoing_directions).
        incoming_directions : pf.Coordinates
            Incoming directions of the BRDF data.
        outgoing_directions : pf.Coordinates
            Outgoing directions of the BRDF data.

        """
        assert (incoming_directions.z >= 0).all(), \
            "Sources must be in the positive half space"
        assert (outgoing_directions.z >= 0).all(), \
            "Receivers must be in the positive half space"
        self._check_set_frequency(brdf.frequencies)
        if self._brdf_incoming_directions is None:
            self._brdf_incoming_directions = np.empty(
                (self.n_walls), dtype=pf.Coordinates)
            self._brdf_outgoing_directions = np.empty(
                (self.n_walls), dtype=pf.Coordinates)
            self._brdf_index = np.empty((self.n_walls), dtype=np.int64)
            self._brdf_index.fill(-1)
            self._brdf = []

        for i in wall_indexes:
            incoming_rot, outgoing_rot = _rotate_coords_to_normal(
                self.walls_normal[i], self.walls_up_vector[i],
                incoming_directions, outgoing_directions)
            self._brdf_incoming_directions[i] = incoming_rot
            self._brdf_outgoing_directions[i] = outgoing_rot

        self._brdf.append(brdf.freq*np.pi)
        self._brdf_index[wall_indexes] = len(self._brdf)-1

    def _check_set_frequency(self, frequencies:np.ndarray):
        """Check if the frequency data matches the radiosity object."""
        if self._frequencies is None:
            self._frequencies = frequencies
        else:
            assert self._frequencies.size == frequencies.size, \
                "Number of frequency bins do not match"
            assert (self._frequencies == frequencies).all(), \
                "Frequencies do not match"

    def write(self, filename, compress=True):
        """Write the object to a far file."""
        pf.io.write(filename, compress=compress, **self.to_dict())

    @classmethod
    def from_read(cls, filename):
        """Read the object to a far file."""
        data = pf.io.read(filename)
        for key, value in data.items():
            if isinstance(value, str) and value == 'None':
                data[key] = None
        return cls.from_dict(data)

    def to_dict(self) -> dict:
        """Convert the object to a dictionary."""
        dict_out = {
            'walls_points': self._walls_points,
            'walls_normal': self._walls_normal,
            'walls_up_vector': self._walls_up_vector,
            'walls_material': self._walls_material,
            'patches_points': self._patches_points,
            'n_patches': self._n_patches,
            'patch_to_wall_ids': self._patch_to_wall_ids,
            'visibility_matrix': self._visibility_matrix,
            'visible_patches': self._visible_patches,
            'form_factors': self._form_factors,
            'form_factors_tilde': self._form_factors_tilde,
            'frequencies': self._frequencies,
            'brdf': self._brdf,
            'brdf_index': self._brdf_index,
            'brdf_incoming_directions': self._brdf_incoming_directions,
            'brdf_outgoing_directions': self._brdf_outgoing_directions,
            'patch_2_brdf_outgoing_index': self._patch_2_brdf_outgoing_index,
            'air_attenuation': self._air_attenuation,
            'speed_of_sound': self._speed_of_sound,
            'etc_time_resolution': self._etc_time_resolution,
            'etc_duration': self._etc_duration,
            'distance_patches_to_source': self._distance_patches_to_source,
            'energy_init_source': self._energy_init_source,
            'energy_exchange_etc': self._energy_exchange_etc,
        }
        for key, value in dict_out.items():
            if value is None:
                dict_out[key] = 'None'
            elif isinstance(value, np.ndarray):
                dict_out[key] = value.tolist()
        return dict_out

    def __eq__(self, other):
        """Check for equality of two objects."""
        if not isinstance(other, DirectionalRadiosityFast):
            return False
        return not deepdiff.DeepDiff(self.to_dict(), other.to_dict())


    @classmethod
    def from_dict(cls, input_dict: dict):
        """Create an object from a dictionary. Used for read write."""
        obj = cls(**input_dict)
        return obj

    @property
    def n_bins(self):
        """Return the number of frequency bins."""
        if self._frequencies is None:
            return None
        return self._frequencies.shape[0]

    @property
    def n_walls(self):
        """Return the number of walls."""
        return self._walls_points.shape[0]

    @property
    def n_patches(self):
        """Return the total number of patches."""
        return self._n_patches

    @property
    def form_factors(self):
        """Return the form factor."""
        return self._form_factors

    @property
    def visibility_matrix(self):
        """Return the visibility matrix."""
        return self._visibility_matrix

    @property
    def walls_area(self):
        """Return the area of the walls."""
        return geometry._calculate_area(self._walls_points)

    @property
    def walls_points(self):
        """Return the points of the walls."""
        return self._walls_points

    @property
    def walls_normal(self):
        """Return the normal of the walls."""
        return self._walls_normal

    @property
    def walls_center(self):
        """Return the center of the walls."""
        return geometry._calculate_center(self._walls_points)

    @property
    def walls_up_vector(self):
        """Return the up vector of the walls."""
        return self._walls_up_vector

    @property
    def patches_area(self):
        """Return the area of the patches."""
        return geometry._calculate_area(self._patches_points)

    @property
    def patches_center(self):
        """Return the center of the patches."""
        return geometry._calculate_center(self._patches_points)

    @property
    def patches_size(self):
        """Return the size of the patches."""
        return geometry._calculate_size(self._patches_points)

    @property
    def patches_points(self):
        """Return the points of the patches."""
        return self._patches_points

    @property
    def patches_normal(self):
        """Return the normal of the patches."""
        return self._walls_normal[self._patch_to_wall_ids]

    @property
    def speed_of_sound(self):
        """Return the speed of sound in m/s."""
        return self._speed_of_sound


def _rotate_coords_to_normal(
        wall_normal:np.ndarray, wall_up_vector:np.ndarray,
        sources:pf.Coordinates, receivers:pf.Coordinates):
    """Rotate the coordinates to the normal vector."""
    o1 = pf.Orientations.from_view_up(
        wall_normal, wall_up_vector)
    o2 = pf.Orientations.from_view_up([0, 0, 1], [1, 0, 0])
    o_diff = o1.inv()*o2
    euler = o_diff.as_euler('xyz', True).flatten()
    receivers_cp = receivers.copy()
    receivers_cp.rotate('xyz', euler)
    receivers_cp.radius = 1
    sources_cp = sources.copy()
    sources_cp.rotate('xyz', euler)
    sources_cp.radius = 1
    return sources_cp, receivers_cp

def _add_directional(
        energy_0, source_position: np.ndarray,
        patches_center: np.ndarray, n_bins:float, patch_to_wall_ids:np.ndarray,
        sources: np.ndarray, receivers: np.ndarray,
        scattering: np.ndarray, scattering_index: np.ndarray):
    """Add scattering and absorption to the initial energy from the source.

    Parameters
    ----------
    energy_0 : np.ndarray
        energy of all patches of shape (n_patches, n_bins)
    source_position : np.ndarray
        source position of shape (3,)
    patches_center : np.ndarray
        center of all patches of shape (n_patches, 3)
    n_bins : float
        number of frequency bins.
    patch_to_wall_ids : np.ndarray
        indexes from each patch to the wall of shape (n_patches)
    sources : np.ndarray
        source positions of shape (n_walls, n_sources, 3)
    receivers : np.ndarray
        receiver positions of shape (n_walls, n_receivers, 3)
    scattering : np.ndarray
        scattering data of shape (n_walls, n_sources, n_receivers, n_bins)
    scattering_index : np.ndarray
        mapping from the wall id to scattering database index (n_walls)

    Returns
    -------
    energy : np.ndarray
        energy of all patches of shape (n_patches, n_directions, n_bins)

    """
    n_patches = patches_center.shape[0]
    n_directions = receivers.shape[1]
    energy_0_directivity = np.zeros((n_patches, n_directions, n_bins))
    for i in prange(n_patches):
        wall_id_i = int(patch_to_wall_ids[i])
        scattering_factor = get_scattering_data_source(
            source_position, patches_center[i],
            sources, wall_id_i, scattering, scattering_index)

        energy_0_directivity[i, :, :] = energy_0[i] \
            * np.real(scattering_factor)

    return energy_0_directivity


def _energy_exchange_init_energy(
        n_samples, energy_0_directivity, distance_0,
        speed_of_sound, histogram_time_resolution):
    """Calculate energy exchange between patches.

    Parameters
    ----------
    n_samples : int
        number of samples of the histogram.
    energy_0_directivity : np.ndarray
        init energy of all patches of shape (n_patches, n_directions, n_bins)
    distance_0 : np.ndarray
        distance from the source to all patches of shape (n_patches)
    speed_of_sound : float
        speed of sound in m/s.
    histogram_time_resolution : float
        time resolution of the histogram in s.

    Returns
    -------
    E_matrix_total : np.ndarray
        energy of all patches of shape
        (n_patches, n_directions, n_bins, n_samples)

    """
    n_patches = energy_0_directivity.shape[0]
    n_directions = energy_0_directivity.shape[1]
    n_bins = energy_0_directivity.shape[2]
    E_matrix_total = np.zeros((n_patches, n_directions, n_bins, n_samples))
    for i in prange(n_patches):
        n_delay_samples = int(
            distance_0[i]/speed_of_sound/histogram_time_resolution)
        E_matrix_total[i, :, :, n_delay_samples] += energy_0_directivity[i]
    return E_matrix_total


def _energy_exchange(
        n_samples, energy_0_directivity, distance_0, distance_ij,
        form_factors_tilde, patch_2_out_directions,
        speed_of_sound, histogram_time_resolution, max_order, visible_patches):
    """Calculate energy exchange between patches.

    Parameters
    ----------
    n_samples : int
        number of samples of the histogram.
    energy_0_directivity : np.ndarray
        init energy of all patches of shape (n_patches, n_directions, n_bins)
    distance_0 : np.ndarray
        distance from the source to all patches of shape (n_patches)
    distance_ij : np.ndarray
        distance between all patches of shape (n_patches, n_patches)
    form_factors_tilde : np.ndarray
        form factors of shape (n_patches, n_patches, n_directions, n_bins)
    patch_2_out_directions: np.ndarray
        patchwise map of patch centers to
        scattering outgoing directions of shape (n_patches,n_patches)
    speed_of_sound : float
        speed of sound in m/s.
    histogram_time_resolution : float
        time resolution of the histogram in s.
    max_order : int
        maximum order of reflections.
    visible_patches : np.ndarray
        indexes of all visible patches of shape (n_visible, 2)

    Returns
    -------
    E_matrix_total : np.ndarray
        energy of all patches of shape
        (n_patches, n_directions, n_bins, n_samples)

    """
    n_patches = form_factors_tilde.shape[0]
    n_directions = form_factors_tilde.shape[2]
    n_bins = energy_0_directivity.shape[2]
    form_factors_tilde = form_factors_tilde[..., np.newaxis]
    E_matrix_total  = _energy_exchange_init_energy(
        n_samples, energy_0_directivity, distance_0, speed_of_sound,
        histogram_time_resolution)
    E_matrix = np.zeros((2, n_patches, n_directions, n_bins, n_samples))
    E_matrix[0] += E_matrix_total
    if max_order == 0:
        return E_matrix_total
    for k in range(max_order):
        current_index = (1+k) % 2
        E_matrix[current_index, :, :, :] = 0
        for ii in range(visible_patches.shape[0]):
            for jj in range(2):
                if jj == 0:
                    i = visible_patches[ii, 0]
                    j = visible_patches[ii, 1]
                else:
                    j = visible_patches[ii, 0]
                    i = visible_patches[ii, 1]

                dir_id = patch_2_out_directions[i,j]

                n_delay_samples = int(
                    distance_ij[i, j]/speed_of_sound/histogram_time_resolution)
                if n_delay_samples > 0:
                    E_matrix[current_index, j, :, :, n_delay_samples:] += \
                        form_factors_tilde[i, j] * E_matrix[
                            current_index-1, i, dir_id, :, :-n_delay_samples]
                else:
                    E_matrix[current_index, j, :, :, :] += form_factors_tilde[
                        i, j] * E_matrix[current_index-1, i, dir_id, :, :]
        E_matrix_total += E_matrix[current_index]
    return E_matrix_total


def _collect_receiver_energy(
        E_matrix_total, patch_receiver_distance,
        speed_of_sound, histogram_time_resolution, air_attenuation):
    """Collect the energy at the receiver.

    Parameters
    ----------
    E_matrix_total : np.ndarray
        energy of all patches of shape
        (n_patches, n_directions, n_bins, n_samples)
    patch_receiver_distance : np.ndarray
        distance from the patch to the receiver of shape (n_patches)
    speed_of_sound : float
        speed of sound in m/s.
    histogram_time_resolution : float
        time resolution of the histogram in s.
    air_attenuation : np.ndarray
        air attenuation factor for each frequency bin of shape (n_bins)

    Returns
    -------
    ir : np.ndarray
        impulse response of shape (n_samples, n_bins)

    """
    E_mat_out = np.zeros_like(E_matrix_total)
    n_patches = E_matrix_total.shape[0]
    n_bins = E_matrix_total.shape[1]

    for i in prange(n_patches):
        n_delay_samples = int(np.ceil(
            patch_receiver_distance[i]/speed_of_sound/histogram_time_resolution))
        for j in range(n_bins):
            E_mat_out[i,j] = np.roll(
                E_matrix_total[i,j]*np.exp(-air_attenuation[j]*patch_receiver_distance[i]),
                n_delay_samples)

    return E_mat_out

def _form_factors_with_directivity(
        visibility_matrix, form_factors, n_bins, patches_center,
        patches_area, air_attenuation,
        absorption, absorption_index, patch_to_wall_ids,
        scattering, scattering_index, sources, receivers):
    """Calculate the form factors with directivity."""
    n_patches = patches_center.shape[0]
    form_factors_tilde = np.zeros((n_patches, n_patches, n_patches, n_bins))
    # loop over previous patches, current and next patch

    for ii in prange(n_patches**3):
        h = ii % n_patches
        i = int(ii/n_patches) % n_patches
        j = int(ii/n_patches**2) % n_patches
        visible_hi = visibility_matrix[
            h, i] if h < i else visibility_matrix[i, h]
        visible_ij = visibility_matrix[
            i, j] if i < j else visibility_matrix[j, i]
        if visible_hi and visible_ij:
            difference_receiver = patches_center[i]-patches_center[j]
            wall_id_i = int(patch_to_wall_ids[i])
            difference_receiver /= np.linalg.norm(difference_receiver)
            ff = form_factors[i, j] if i<j else (form_factors[j, i]
                                                 *patches_area[i]/patches_area[j])

            distance = np.linalg.norm(difference_receiver)
            form_factors_tilde[h, i, j, :] = ff
            if air_attenuation is not None:
                form_factors_tilde[h, i, j, :] = form_factors_tilde[
                    h, i, j, :] * np.exp(-air_attenuation * distance)

            if scattering is not None:
                scattering_factor = get_scattering_data(
                    patches_center[h], patches_center[i], patches_center[j],
                    sources, receivers, wall_id_i,
                    scattering, scattering_index)
                form_factors_tilde[h, i, j, :] = form_factors_tilde[
                    h, i, j, :] * scattering_factor

            if absorption is not None:
                source_wall_idx = absorption_index[wall_id_i]
                form_factors_tilde[h, i, j, :] = form_factors_tilde[
                    h, i, j, :] * (1-absorption[source_wall_idx])

    return form_factors_tilde


def _form_factors_with_directivity_dim(
        visibility_matrix, form_factors, n_bins, patches_center,
        patches_area,
        air_attenuation,
        patch_to_wall_ids,
        scattering, scattering_index, sources, receivers):
    """Calculate the form factors with directivity."""
    n_patches = patches_center.shape[0]
    n_directions = receivers.shape[1] if receivers is not None else 1
    form_factors_tilde = np.zeros((n_patches, n_patches, n_directions, n_bins))
    # loop over previous patches, current and next patch

    for ii in prange(n_patches**2):
        i = ii % n_patches
        j = int(ii/n_patches) % n_patches
        visible_ij = visibility_matrix[
            i, j] if i < j else visibility_matrix[j, i]
        if visible_ij:
            difference_receiver = patches_center[i]-patches_center[j]
            wall_id_i = int(patch_to_wall_ids[i])
            difference_receiver /= np.linalg.norm(difference_receiver)
            ff = form_factors[i, j] if i<j else (form_factors[j, i]
                                                 *patches_area[j]/patches_area[i])

            distance = np.linalg.norm(difference_receiver)
            form_factors_tilde[i, j, :, :] = ff
            if air_attenuation is not None:
                form_factors_tilde[i, j, :, :] = form_factors_tilde[
                    i, j, :, :] * np.exp(-air_attenuation * distance)

            if scattering is not None:
                scattering_factor = get_scattering_data_source(
                    patches_center[i], patches_center[j],
                    sources, wall_id_i,
                    scattering, scattering_index)
                form_factors_tilde[i, j, :, :] = form_factors_tilde[
                    i, j, :, :] * scattering_factor

    return form_factors_tilde


## scattering data access

def get_scattering_data_receiver_index(
        pos_i:np.ndarray, pos_j:np.ndarray,
        receivers:np.ndarray, wall_id_i:np.ndarray,
        ):
    """Get scattering receiver index based on current and next position.

    Parameters
    ----------
    pos_i : np.ndarray
        current position of shape (n,3)
    pos_j : np.ndarray
        next position of shape (3)
    receivers : np.ndarray
        receiver directions of all walls of shape (n_walls, n_receivers, 3)
    wall_id_i : np.ndarray
        current wall id to get write directional data

    Returns
    -------
    scattering_factor: float
        scattering factor from directivity

    """
    n_patches = pos_i.shape[0] if pos_i.ndim > 1 else 1
    receiver_idx = np.empty((n_patches), dtype=np.int64)

    for i in range(n_patches):
        difference_receiver = pos_j-pos_i[i]

        difference_receiver /= np.linalg.norm(
            difference_receiver)
        receiver_idx[i] = np.argmin(np.sum(
            (receivers[wall_id_i[i], :]-difference_receiver)**2, axis=-1),
            axis=-1)

    return receiver_idx


def get_scattering_data(
        pos_h:np.ndarray, pos_i:np.ndarray, pos_j:np.ndarray,
        sources:np.ndarray, receivers:np.ndarray, wall_id_i:np.ndarray,
        scattering:np.ndarray, scattering_index:np.ndarray):
    """Get scattering data depending on previous, current and next position.

    Parameters
    ----------
    pos_h : np.ndarray
        previous position of shape (3)
    pos_i : np.ndarray
        current position of shape (3)
    pos_j : np.ndarray
        next position of shape (3)
    sources : np.ndarray
        source directions of all walls of shape (n_walls, n_sources, 3)
    receivers : np.ndarray
        receiver directions of all walls of shape (n_walls, n_receivers, 3)
    wall_id_i : np.ndarray
        current wall id to get write directional data
    scattering : np.ndarray
        scattering data of shape (n_scattering, n_sources, n_receivers, n_bins)
    scattering_index : np.ndarray
        index of the scattering data of shape (n_walls)

    Returns
    -------
    scattering_factor: float
        scattering factor from directivity

    """
    difference_source = pos_h-pos_i
    difference_receiver = pos_i-pos_j

    difference_source /= np.linalg.norm(difference_source)
    difference_receiver /= np.linalg.norm(difference_receiver)
    source_idx = np.argmin(np.sum(
        (sources[wall_id_i, :, :]-difference_source)**2, axis=-1))
    receiver_idx = np.argmin(np.sum(
        (receivers[wall_id_i, :]-difference_receiver)**2, axis=-1))
    return scattering[scattering_index[wall_id_i],
        source_idx, receiver_idx, :]


def get_scattering_data_source(
        pos_h:np.ndarray, pos_i:np.ndarray,
        sources:np.ndarray, wall_id_i:np.ndarray,
        scattering:np.ndarray, scattering_index:np.ndarray):
    """Get scattering data depending on previous, current position.

    Parameters
    ----------
    pos_h : np.ndarray
        previous position of shape (3)
    pos_i : np.ndarray
        current position of shape (3)
    sources : np.ndarray
        source directions of all walls of shape (n_walls, n_sources, 3)
    wall_id_i : np.ndarray
        current wall id to get write directional data
    scattering : np.ndarray
        scattering data of shape (n_scattering, n_sources, n_receivers, n_bins)
    scattering_index : np.ndarray
        index of the scattering data of shape (n_walls)

    Returns
    -------
    scattering_factor: float
        scattering factor from directivity

    """
    difference_source = pos_h-pos_i
    difference_source /= np.linalg.norm(difference_source)
    source_idx = np.argmin(np.sum(
        (sources[wall_id_i, :, :]-difference_source)**2, axis=-1))
    return scattering[scattering_index[wall_id_i], source_idx]

if numba is not None:
    _add_directional = numba.njit(parallel=True)(_add_directional)
    _energy_exchange_init_energy = numba.njit()(_energy_exchange_init_energy)
    _collect_receiver_energy = numba.njit()(_collect_receiver_energy)
    _energy_exchange = numba.njit()(_energy_exchange)
    _form_factors_with_directivity_dim = numba.njit(parallel=True)(
        _form_factors_with_directivity_dim)
    _form_factors_with_directivity = numba.njit(parallel=True)(
        _form_factors_with_directivity)
    get_scattering_data_receiver_index = numba.njit()(
        get_scattering_data_receiver_index)
    get_scattering_data = numba.njit()(get_scattering_data)
    get_scattering_data_source = numba.njit()(get_scattering_data_source)


<|MERGE_RESOLUTION|>--- conflicted
+++ resolved
@@ -3,12 +3,7 @@
 import deepdiff
 import pyfar as pf
 import sparrowpy.form_factor.universal as form_factor
-<<<<<<< HEAD
-from sparrowpy import ( geometry )
-from sparrowpy.utils import blender
-=======
 from sparrowpy import ( geometry, sound_object )
->>>>>>> 1d5462b3
 try:
     import numba
     prange = numba.prange
