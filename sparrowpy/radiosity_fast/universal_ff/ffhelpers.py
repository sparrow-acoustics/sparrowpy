--- conflicted
+++ resolved
@@ -11,12 +11,8 @@
 ###################################################
 # integration
 ################# 1D , polynomial
-<<<<<<< HEAD
 @numba.njit()
 def poly_estimation_Lagrange(x: np.ndarray, y: np.ndarray) -> np.ndarray:
-=======
-def poly_estimation(x: np.ndarray, y: np.ndarray) -> np.ndarray:
->>>>>>> baf7bcac
     """Estimate polynomial coefficients based on sample points.
 
     Computes coefficients of a polynomial curve passing through points (x,y)
@@ -470,12 +466,8 @@
 
 ####################################################
 # checks
-<<<<<<< HEAD
 @numba.njit()
 def coincidence_check(p0: np.ndarray, p1: np.ndarray, thres = 1e-3) -> bool:
-=======
-def coincidence_check(p0: np.ndarray, p1: np.ndarray) -> bool:
->>>>>>> baf7bcac
     """Flag true if two patches have any common points.
 
     Parameters
@@ -497,22 +489,9 @@
     """
     flag = False
 
-<<<<<<< HEAD
     for i in numba.prange(p0.shape[0]):
         for j in numba.prange(p1.shape[0]):
             if np.linalg.norm(p0[i]-p1[j])<thres:
-=======
-    for i in prange(p0.shape[0]):
-        for j in prange(p1.shape[0]):
-            count=0
-            for k in prange(p0.shape[1]):
-                if p0[i,k]==p1[j,k]:
-                    count+=1
-                else:
-                    pass
-
-            if count == p0.shape[1]:
->>>>>>> baf7bcac
                 flag=True
                 break
 
@@ -521,7 +500,7 @@
 
 
 if numba is not None:
-    poly_estimation = numba.njit()(poly_estimation)
+    poly_estimation_Lagrange = numba.njit()(poly_estimation_Lagrange)
     poly_integration = numba.njit()(poly_integration)
     polygon_area = numba.njit()(polygon_area)
     sample_random = numba.njit()(sample_random)
