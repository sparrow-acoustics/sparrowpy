--- conflicted
+++ resolved
@@ -555,17 +555,8 @@
         vector tangent to spherical surface
 
     """
-<<<<<<< HEAD
-    if np.abs(np.dot(v0,v1))>1e-20:
-        scale = np.sqrt( np.square(
-                            np.linalg.norm(np.cross(v0,v1))/np.dot(v0,v1) ) +
-                         np.square( np.linalg.norm(v0) ) )
-
-        vout = v1*scale - v0
-=======
     if np.abs(np.dot(v0,v1))>1e-10:
         vout = (v1-v0)-np.dot((v1-v0),v0)/np.dot(v0,v0)*v0
->>>>>>> 53dff003
         vout /= np.linalg.norm(vout)
 
     else:
