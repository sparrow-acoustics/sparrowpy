"""Geometry functions for the radiosity fast solver."""
try:
    import numba
    prange = numba.prange
except ImportError:
    numba = None
    prange = range
import numpy as np
import sparrowpy.radiosity_fast.visibility_helpers as vh


def get_scattering_data_receiver_index(
        pos_i:np.ndarray, pos_j:np.ndarray,
        receivers:np.ndarray, wall_id_i:np.ndarray,
        ):
    """Get scattering data depending on previous, current and next position.

    Parameters
    ----------
    pos_i : np.ndarray
        current position of shape (3)
    pos_j : np.ndarray
        next position of shape (3)
    receivers : np.ndarray
        receiver directions of all walls of shape (n_walls, n_receivers, 3)
    wall_id_i : np.ndarray
        current wall id to get write directional data

    Returns
    -------
    scattering_factor: float
        scattering factor from directivity

    """
    n_patches = pos_i.shape[0] if pos_i.ndim > 1 else 1
    receiver_idx = np.empty((n_patches), dtype=np.int64)

    for i in range(n_patches):
        difference_receiver = pos_i[i]-pos_j
        difference_receiver /= np.linalg.norm(
            difference_receiver)
        receiver_idx[i] = np.argmin(np.sum(
            (receivers[wall_id_i[i], :]-difference_receiver)**2, axis=-1),
            axis=-1)


    return receiver_idx



def get_scattering_data(
        pos_h:np.ndarray, pos_i:np.ndarray, pos_j:np.ndarray,
        sources:np.ndarray, receivers:np.ndarray, wall_id_i:np.ndarray,
        scattering:np.ndarray, scattering_index:np.ndarray):
    """Get scattering data depending on previous, current and next position.

    Parameters
    ----------
    pos_h : np.ndarray
        previous position of shape (3)
    pos_i : np.ndarray
        current position of shape (3)
    pos_j : np.ndarray
        next position of shape (3)
    sources : np.ndarray
        source directions of all walls of shape (n_walls, n_sources, 3)
    receivers : np.ndarray
        receiver directions of all walls of shape (n_walls, n_receivers, 3)
    wall_id_i : np.ndarray
        current wall id to get write directional data
    scattering : np.ndarray
        scattering data of shape (n_scattering, n_sources, n_receivers, n_bins)
    scattering_index : np.ndarray
        index of the scattering data of shape (n_walls)

    Returns
    -------
    scattering_factor: float
        scattering factor from directivity

    """
    difference_source = pos_h-pos_i
    difference_receiver = pos_i-pos_j

    difference_source /= np.linalg.norm(difference_source)
    difference_receiver /= np.linalg.norm(difference_receiver)
    source_idx = np.argmin(np.sum(
        (sources[wall_id_i, :, :]-difference_source)**2, axis=-1))
    receiver_idx = np.argmin(np.sum(
        (receivers[wall_id_i, :]-difference_receiver)**2, axis=-1))
    return scattering[scattering_index[wall_id_i],
        source_idx, receiver_idx, :]



def get_scattering_data_source(
        pos_h:np.ndarray, pos_i:np.ndarray,
        sources:np.ndarray, wall_id_i:np.ndarray,
        scattering:np.ndarray, scattering_index:np.ndarray):
    """Get scattering data depending on previous, current position.

    Parameters
    ----------
    pos_h : np.ndarray
        previous position of shape (3)
    pos_i : np.ndarray
        current position of shape (3)
    sources : np.ndarray
        source directions of all walls of shape (n_walls, n_sources, 3)
    wall_id_i : np.ndarray
        current wall id to get write directional data
    scattering : np.ndarray
        scattering data of shape (n_scattering, n_sources, n_receivers, n_bins)
    scattering_index : np.ndarray
        index of the scattering data of shape (n_walls)

    Returns
    -------
    scattering_factor: float
        scattering factor from directivity

    """
    difference_source = pos_h-pos_i
    difference_source /= np.linalg.norm(difference_source)
    source_idx = np.argmin(np.sum(
        (sources[wall_id_i, :, :]-difference_source)**2, axis=-1))
    return scattering[scattering_index[wall_id_i], source_idx]


def check_visibility(
        patches_center:np.ndarray,
        surf_normal:np.ndarray, surf_points:np.ndarray) -> np.ndarray:
    """Check the visibility between patches.

    Parameters
    ----------
    patches_center : np.ndarray
        center points of all patches of shape (n_patches, 3)
    surf_normal : np.ndarray
        normal vectors of all patches of shape (n_patches, 3)
    surf_points : np.ndarray
        boundary points of possible blocking surfaces (n_surfaces,)

    Returns
    -------
    visibility_matrix : np.ndarray
        boolean matrix of shape (n_patches, n_patches) with True if patches
        can see each other, otherwise false

    """
    n_patches = patches_center.shape[0]
    visibility_matrix = np.empty((n_patches, n_patches), dtype=np.bool_)
    visibility_matrix.fill(False)
    indexes = []
    for i_source in range(n_patches):
        for i_receiver in range(n_patches):
            if i_source < i_receiver:
                indexes.append((i_source, i_receiver))
                visibility_matrix[i_source,i_receiver]=True
    indexes = np.array(indexes)
    for i in prange(indexes.shape[0]):
        i_source = indexes[i, 0]
        i_receiver = indexes[i, 1]

        surfid=0
        while (visibility_matrix[i_source, i_receiver] and
                                surfid!=len(surf_normal)):

            visibility_matrix[i_source, i_receiver]=vh.basic_visibility(
                                                            patches_center[i_source],
                                                            patches_center[i_receiver],
                                                            surf_points[surfid],
                                                            surf_normal[surfid])

            surfid+=1

    return visibility_matrix


def _create_patches(polygon_points:np.ndarray, max_size):
    """Create patches from a polygon."""
    size = np.empty(polygon_points.shape[1])
    for i in range(polygon_points.shape[1]):
        size[i] = polygon_points[:, i].max() - polygon_points[:, i].min()
    patch_nums = np.array([int(n) for n in size/max_size])
    real_size = size/patch_nums
    if patch_nums[2] == 0:
        x_idx = 0
        y_idx = 1
    if patch_nums[1] == 0:
        x_idx = 0
        y_idx = 2
    if patch_nums[0] == 0:
        x_idx = 1
        y_idx = 2

    x_min = np.min(polygon_points.T[x_idx])
    y_min = np.min(polygon_points.T[y_idx])

    n_patches = patch_nums[x_idx]*patch_nums[y_idx]
    patches_points = np.empty((n_patches, 4, 3))
    i = 0
    for i_x in range(patch_nums[x_idx]):
        for i_y in range(patch_nums[y_idx]):
            points = polygon_points.copy()
            points[0, x_idx] = x_min + i_x * real_size[x_idx]
            points[0, y_idx] = y_min + i_y * real_size[y_idx]
            points[1, x_idx] = x_min + (i_x+1) * real_size[x_idx]
            points[1, y_idx] = y_min + i_y * real_size[y_idx]
            points[3, x_idx] = x_min + i_x * real_size[x_idx]
            points[3, y_idx] = y_min + (i_y+1) * real_size[y_idx]
            points[2, x_idx] = x_min + (i_x+1) * real_size[x_idx]
            points[2, y_idx] = y_min + (i_y+1) * real_size[y_idx]
            patches_points[i] = points
            i += 1

    return patches_points


def _calculate_center(points):
    return np.sum(points, axis=-2) / points.shape[-2]


def _calculate_size(points):
    vec1 = points[..., 0, :]-points[..., 1, :]
    vec2 = points[..., 1, :]-points[..., 2, :]
    return np.abs(vec1-vec2)


def _calculate_area(points):
    area = np.zeros(points.shape[0])

    for i in prange(points.shape[0]):
        for tri in range(points.shape[1]-2):
            area[i] +=  .5 * np.linalg.norm(
                np.cross(
                    points[i, tri+1,:] - points[i, 0,:],
                    points[i, tri+2,:]-points[i, 0,:],
                    ),
                )

    return area


def process_patches(
        polygon_points_array: np.ndarray,
        walls_normal: np.ndarray,
        patch_size:float, n_walls:int):
    """Process the patches.

    Parameters
    ----------
    polygon_points_array : np.ndarray
        points of the polygon of shape (n_walls, 4, 3)
    walls_normal : np.ndarray
        wall normal of shape (n_walls, 3)
    patch_size : float
        maximal patch size in meters of shape (n_walls, 3).
    n_walls : int
        number of walls

    Returns
    -------
    patches_points : np.ndarray
        points of all patches of shape (n_patches, 4, 3)
    patches_normal : np.ndarray
        normal of all patches of shape (n_patches, 3)
    n_patches : int
        number of patches

    """
    n_patches = 0
    n_walls = polygon_points_array.shape[0]
    for i in range(n_walls):
        n_patches += total_number_of_patches(
            polygon_points_array[i, :, :], patch_size)
    patches_points = np.empty((n_patches, 4, 3))
    patch_to_wall_ids = np.empty((n_patches), dtype=np.int64)
    patches_per_wall = np.empty((n_walls), dtype=np.int64)

    for i in range(n_walls):
        polygon_points = polygon_points_array[i, :]
        patches_points_wall = _create_patches(
            polygon_points, patch_size)
        patches_per_wall[i] = patches_points_wall.shape[0]
        j_start = (np.sum(patches_per_wall[:i])) if i > 0 else 0
        j_end = np.sum(patches_per_wall[:i+1])
        patch_to_wall_ids[j_start:j_end] = i
        patches_points[j_start:j_end, :, :] = patches_points_wall
    n_patches = patches_points.shape[0]

    # calculate patch information
    patches_normal = walls_normal[patch_to_wall_ids, :]
    return (patches_points, patches_normal, n_patches, patch_to_wall_ids)


def total_number_of_patches(polygon_points:np.ndarray, max_size: float):
    """Calculate the total number of patches.

    Parameters
    ----------
    polygon_points : np.ndarray
        points of the polygon of shape (4, 3)
    max_size : float
        maximal patch size in meters

    Returns
    -------
    n_patches : int
        number of patches

    """
    size = np.empty(polygon_points.shape[1])
    for i in range(polygon_points.shape[1]):
        size[i] = polygon_points[:, i].max() - polygon_points[:, i].min()
    patch_nums = np.array([int(n) for n in size/max_size])
    if patch_nums[2] == 0:
        x_idx = 0
        y_idx = 1
    if patch_nums[1] == 0:
        x_idx = 0
        y_idx = 2
    if patch_nums[0] == 0:
        x_idx = 1
        y_idx = 2

    return patch_nums[x_idx]*patch_nums[y_idx]

<<<<<<< HEAD
@numba.njit()
def calculate_normals(points: np.ndarray):
    """Calculate normal vectors of planes defined by a list of vertices.

    Parameters
    ----------
    points: np.ndarray
        array of n polygonal faces defined by m vertices.

    Returns
    -------
    normals: np.ndarray
        list of normals in 3d for each of the polygons in points.
    """

    normals = np.empty((points.shape[0],3))

    for i in numba.prange(points.shape[0]):
        normals[i]=np.cross(points[i][1]-points[i][0],points[i][2]-points[i][0])
        normals[i]/=np.linalg.norm(normals[i])

    return normals
=======

if numba is not None:
    get_scattering_data_receiver_index = numba.njit()(
        get_scattering_data_receiver_index)
    total_number_of_patches = numba.njit()(total_number_of_patches)
    process_patches = numba.njit()(process_patches)
    _calculate_area = numba.njit()(_calculate_area)
    _calculate_center = numba.njit()(_calculate_center)
    _calculate_size = numba.njit()(_calculate_size)
    _create_patches = numba.njit()(_create_patches)
    get_scattering_data = numba.njit()(get_scattering_data)
    get_scattering_data_source = numba.njit()(get_scattering_data_source)
    check_visibility = numba.njit(parallel=True)(check_visibility)
>>>>>>> b6d83293
<|MERGE_RESOLUTION|>--- conflicted
+++ resolved
@@ -326,7 +326,6 @@
 
     return patch_nums[x_idx]*patch_nums[y_idx]
 
-<<<<<<< HEAD
 @numba.njit()
 def calculate_normals(points: np.ndarray):
     """Calculate normal vectors of planes defined by a list of vertices.
@@ -349,7 +348,7 @@
         normals[i]/=np.linalg.norm(normals[i])
 
     return normals
-=======
+
 
 if numba is not None:
     get_scattering_data_receiver_index = numba.njit()(
@@ -363,4 +362,4 @@
     get_scattering_data = numba.njit()(get_scattering_data)
     get_scattering_data_source = numba.njit()(get_scattering_data_source)
     check_visibility = numba.njit(parallel=True)(check_visibility)
->>>>>>> b6d83293
+    calculate_normals = numba.njit()(calculate_normals)
