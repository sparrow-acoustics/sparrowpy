--- conflicted
+++ resolved
@@ -326,7 +326,6 @@
 
     return patch_nums[x_idx]*patch_nums[y_idx]
 
-<<<<<<< HEAD
 @numba.njit()
 def calculate_normals(points: np.ndarray):
     """Calculate normals of plane defined by input points."""
@@ -338,7 +337,7 @@
         normals[i]/=np.linalg.norm(normals[i])
 
     return normals
-=======
+
 
 if numba is not None:
     get_scattering_data_receiver_index = numba.njit()(
@@ -352,4 +351,3 @@
     get_scattering_data = numba.njit()(get_scattering_data)
     get_scattering_data_source = numba.njit()(get_scattering_data_source)
     check_visibility = numba.njit(parallel=True)(check_visibility)
->>>>>>> baf7bcac
