
"""Module for filter generation and signal processing in sparrowpy."""
import numpy as np
import pyfar as pf

def reflection_density_room(
        room_volume, n_samples, speed_of_sound=None,
        max_reflection_density=None, sampling_rate=44100):
    r"""
    Calculates the reflection density and starting time in a diffuse room.

    The reflection density and starting time based on the chapter
    5.3.4 of [#]_.
    The starting time :math:`t_\text{start}` can be calculated based on:

    .. math::
        t_\text{start} = \left(\frac{2 V \cdot \ln(2)}{4 \pi c^3}\right)^{1/3}

    where :math:`V` is the room volume in :math:`m^3` and :math:`c` is the
    speed of sound in the room. The reflection density :math:`\mu`
    is calculated based on the following equation:

    .. math::
        \mu = \min{\left(\frac{4 \pi c^3 \cdot t^2}{V} , \mu_{max}\right)}

    with :math:`t` being the time vector in seconds based on ``sampling_rate``
    and ``n_samples`` and :math:`\mu_{max}` being the
    maximum reflection density.

    .. note::
        This function can be used to generate the Dirac sequence for the
        room impulse response synthesis using
        :py:func:`sparrowpy.dsp.dirac_sequence`.

    Parameters
    ----------
    room_volume : float
        Volume of the room :math:`V` in :math:`m^3`.
    n_samples : int
        The length of the signal in samples.
    speed_of_sound : float, None, optional
        Speed of sound in the room.
        By default, 343.2 m/s is used.
    max_reflection_density : int, optional
        The maximum reflection density. The default is None, which means
        that the reflection density is not limited.
    sampling_rate : int, optional
        The sampling rate in Hz. The default is ``44100``.

    Returns
    -------
    reflection_density : :py:class:`pyfar.TimeData`
        reflection density :math:`\mu` in :math:`1/s^2` over time.
    t_start : float
        The dirac sequence generation starts after :math:`t_\text{start}`.

    References
    ----------
    .. [#] D. Schröder, “Physically based real-time auralization of
           interactive virtual environments,” PhD Thesis, Logos-Verlag,
           Berlin, 2011. [Online].
           Available: https://publications.rwth-aachen.de/record/50580

    Examples
    --------
    Generate the reflection densities for a room with a different volumes.

    .. plot::

        >>> import sparrowpy as sp
        >>> import pyfar as pf
        >>> n_samples = 8800
        >>> sampling_rate = 44100
        >>> for v in [100, 500, 1000, 5000]:
        >>>     reflection_density, t_0 = sp.dsp.reflection_density_room(
        ...         v, n_samples, sampling_rate)
        >>>     ax = pf.plot.time(
        ...         reflection_density,
        ...         label=f"V={v} m$^3$ -> $t_0={t_0*1e3:.1f}$ ms")
        >>> ax.legend()
        >>> ax.set_title("Reflection density")
    """

    if speed_of_sound is None:
        speed_of_sound = 343.2

    # check input
    room_volume = float(room_volume)
    n_samples = int(n_samples)
    if max_reflection_density is not None:
        max_reflection_density = int(max_reflection_density)
        if max_reflection_density <= 0:
            raise ValueError("max_reflection_density must be positive.")

    speed_of_sound = float(speed_of_sound)
    if speed_of_sound <= 0:
        raise ValueError("speed_of_sound must be positive.")
    if room_volume <= 0:
        raise ValueError("room_volume must be positive.")
    if n_samples <= 0:
        raise ValueError("n_samples must be positive.")

    times = pf.Signal(np.zeros(n_samples), sampling_rate).times
    # calculate the reflection density
    mu = 4 * np.pi * speed_of_sound**3 * times**2 / room_volume
    if max_reflection_density is not None:
        mu[mu > max_reflection_density] = max_reflection_density
    mu = pf.TimeData(mu, times)

    # calculate the time of the first reflection
    t_start = (2*room_volume*np.log(2)/(4*np.pi*speed_of_sound**3))**(1/3)

    # return the reflection density and the starting time
    return mu, t_start

def dirac_sequence(
        reflection_density, n_samples, t_start=0, sampling_rate=44100,
        seed=None):
    r"""Dirac sequence based on the reflection density over time.

    The Dirac sequence is generated based on the chapter 5.3.4 of [#]_.

    The time difference between each dirac in the sequence is Poisson
    distributed and can be calculated based on:

    .. math:: \Delta t_a = \frac{1}{\mu} \cdot \ln{\frac{1}{z}}

    with z being a random number in the range of :math:`z \in (0, 1]`
    and :math:`\mu` being the ``reflection_density`` over time.
    Each dirac has an amplitude of 1 or -1, which is chosen
    randomly with equal probability.
    The dirac sequence generation starts after :math:`t_\text{start}`.

    Parameters
    ----------
    reflection_density : pyfar.TimeData
        reflection density :math:`\mu` in :math:`1/s^2` over time.
        An error is raised if the reflection sensitivity is greater than
        sampling_rate/2. Schröder suggested a maximum reflection density of
        sampling_rate/4 :math:`1/s^2`.
    n_samples : int
        The length of the dirac sequence in samples.
    t_start : float
        The dirac sequence generation starts after :math:`t_\text{start}`
        in seconds. The default is ``0``.
    sampling_rate : int, optional
        The sampling rate of the dirac sequence in Hz.
        The default is 44100 Hz.
    seed : int, None, optional
        The seed for the random generator. Pass a seed to obtain identical
        results for multiple calls. The default is ``None``, which will yield
        different results with every call.
        See :py:func:`numpy.random.default_rng` for more information.

    Returns
    -------
    dirac_sequence : :py:class:`pyfar.Signal`
        Signal of the generated dirac impulse sequence.

    References
    ----------
    .. [#] D. Schröder, “Physically based real-time auralization of
           interactive virtual environments,” PhD Thesis, Logos-Verlag,
           Berlin, 2011. [Online].
           Available: https://publications.rwth-aachen.de/record/50580

    Examples
    --------
    Generate a Dirac sequence based on the reflection density of a room
    with a volume of 5000 m³.

    .. plot::

        >>> import pyfar as pf
        >>> import sparrowpy as sp
        >>> n_samples = 22050
        >>> reflection_density, t_0 = sp.dsp.reflection_density_room(
        ...     5000, n_samples, max_reflection_density=5e3)
        >>> dirac_sequence = sp.dsp.dirac_sequence(
        ...     reflection_density, n_samples, t_start=t_0, seed=0)
        >>> ax = pf.plot.time(dirac_sequence, linewidth=.5)
        >>> ax.set_title("Dirac sequence")

    Generate a Dirac sequence based on a constant reflection density.

    .. plot::

        >>> import pyfar as pf
        >>> import numpy as np
        >>> import sparrowpy as sp
        >>> n_samples = 22050
        >>> reflection_density = pf.TimeData(
        ...     np.ones(n_samples)*100, np.arange(n_samples)/44100)
        >>> dirac_sequence = sp.dsp.dirac_sequence(
        ...     reflection_density, n_samples, t_start=0, seed=0)
        >>> ax = pf.plot.time(dirac_sequence, linewidth=.5)
        >>> ax.set_title("Dirac sequence")
    """
    # check input
    if not isinstance(reflection_density, pf.TimeData):
        raise ValueError(
            "reflection_density must be a pyfar.TimeData object.")
    if t_start < 0:
        raise ValueError("t_start must be positive.")
    if np.any(reflection_density.time > sampling_rate / 2):
        raise ValueError(
            "The reflection density must be less than sampling_rate/2.")

    rng = np.random.default_rng(seed)
    dirac_sequence = pf.Signal(np.zeros(n_samples), sampling_rate)
    mu_times = reflection_density.times
    t_current = t_start
    i_current = np.argmin(np.abs(t_current-mu_times))
    t_max = reflection_density.times[-1]
    while True:
        # calculate next event time
        z = -rng.uniform(-1, 0) # uniform distribution in (0, 1]
        # Equation (5.43) interval size
        delta_ta = 1 / reflection_density.time[..., i_current] * np.log(1 / z)
        t_current += delta_ta

        if t_current > t_max:
            break

        i_current = np.argmin(np.abs(t_current-mu_times))

        dirac_sequence.time[..., i_current] = rng.choice([-1, 1], p=[0.5, 0.5])

    return dirac_sequence

def weight_signal_by_etc(
    energy_time_curve: pf.TimeData,
    signal: pf.Signal,
    bandwidth=None,
) -> pf.Signal:
    r"""
    Weight a signal with a given energy time curve.

    The signals are weighed by the respective energy time curve
    over time after Chapter 5.3.4 of [#]_:

    .. math::
        h_i = \nu_i \cdot \sqrt{\frac{E_n(k)}{\sum^{g(k)}_{g(k-1)+1} \nu_i^2}}
        \cdot \sqrt{\frac{BW}{f_s/2}}

    where :math:`h_i` and :math:`\nu_i` represent respectively the
    weighted output signal and the input signal at a given time sample
    :math:`i`. :math:`g(k)=\lfloor k \cdot f_s \cdot \Delta t \rfloor`
    represents the range of each energy window with given length
    :math:`\Delta t` of the ETC entry :math:`E(k)` with index :math:`k`.
    :math:`BW` is the bandwidth
    of the energy time curve.

    Parameters
    ----------
    energy_time_curve: :py:class:`pyfar.TimeData`
        Energy time curve of a sound propagation simulation of cshape
        ``(..., n_freq_bands)`` and broadcastable to ``signal``.
        The ETC entries must be equally spaced in time.
    signal: :py:class:`pyfar.Signal`
        signal to be weighted by the etc of cshape
        ``(..., n_freq_bands)`` and broadcastable to energy_time_curve.
    bandwidth: np.ndarray
        Bandwidth for the frequency band in Hz of shape
        ``(n_freq_bands)``. By default, signal will be processed
        as full spectrum ``sampling_rate/2``.

    Returns
    -------
    weighted_signal : :py:class:`pyfar.Signal`
        signal weighted by the energy_time_curve.
        The cshape matches the cshape of the etc.

    References
    ----------
    .. [#] D. Schröder, “Physically based real-time auralization of
           interactive virtual environments,” PhD Thesis, Logos-Verlag,
           Berlin, 2011. [Online].
           Available: https://publications.rwth-aachen.de/record/50580

    Examples
    --------
    Weight white noise by a single broadband exponential decay etc.

    .. plot::

        >>> import pyfar as pf
        >>> import sparrowpy as sp
        >>> import numpy as np
        >>> n_samples = 44100
        >>> white_noise = pf.dsp.normalize(pf.signals.noise(n_samples,rms=1))
        >>> delta_t = 1/1000
        >>> times = np.arange(0,white_noise.times[-1],delta_t)
        >>> decay = np.exp(-4*times)
        >>> etc = pf.TimeData(data=decay,times=times)
        >>> weighted_noise = sp.dsp.weight_signal_by_etc(energy_time_curve=etc,
        ...                                               signal=white_noise)
        >>> ax=pf.plot.time(white_noise,label="input signal",dB=True)
        >>> ax=pf.plot.time(weighted_noise,label="weighted signal",
        ...                 ax=ax,dB=True)
        >>> ax.set_title("Signal weighting by exponential decaying ETC")
        >>> ax.legend()


    Weight white noise channels with varying bandwidths by a constant ETC.

    .. plot::

        >>> import pyfar as pf
        >>> import sparrowpy as sp
        >>> import numpy as np
        >>> import matplotlib.pyplot as plt
        >>> n_samples = 44100
        >>> bandwidth = np.array([2000,1000,500])
        >>> white_noise = pf.dsp.normalize(pf.signals.noise(n_samples,rms=1))
        >>> white_noise.time = np.repeat(white_noise.time,bandwidth.shape[0],
        ...                              axis=0)
        >>> delta_t = 1/1000
        >>> times = np.arange(0,white_noise.times[-1],delta_t)
        >>> etc =pf.TimeData(data=np.ones((bandwidth.shape[0],times.shape[0])),
        ...                  times=times)
        >>> weighted_noise_bandwise = sp.dsp.weight_signal_by_etc(
        ...     energy_time_curve=etc,
        ...     signal=white_noise,
        ...     bandwidth=bandwidth,
        ... )
        >>> ax=pf.plot.time(weighted_noise_bandwise,
        ...              label=[f"{bandwidth[i]}Hz bandwidth" \
        ...                             for i in range(bandwidth.shape[0])],
        ...              dB=True)
        >>> ax.legend()
        >>> ax.set_title("Bandwidth-scaled white noise")

    Weight white noise of equal bandwidth by varied exponential decay ETCs.

    .. plot::

        >>> import pyfar as pf
        >>> import sparrowpy as sp
        >>> import numpy as np
        >>> n_samples = 44100
        >>> n_channels = 5
        >>> white_noise = pf.signals.noise(
        ...                     n_samples,
        ...                     rms=np.ones((n_channels,)),
        ...                     )
        >>> delta_t = 1/1000
        >>> times = np.arange(0,white_noise.times[-1],delta_t)
        >>> decay = np.empty((n_channels,times.shape[0]))
        >>> for i in range(n_channels):
        ...     decay[i,:] = np.exp(-3*i*times)
        >>> etc = pf.TimeData(data=decay,times=times)
        >>> weighted_noise_bandwise = sp.dsp.weight_signal_by_etc(
        ...     energy_time_curve=etc,
        ...     signal=white_noise,
        ...     bandwidth=200*np.ones((n_channels,)),
        ... )
        >>> ax=pf.plot.time(
        ...     weighted_noise_bandwise,
        ...     label=[f"exp(-{i*3}t) decay" for i in range(n_channels)],
        ...     )
        >>> ax.legend()
        >>> ax.set_title(
        ...     "Multiple white noise channels weighted by independent ETCs"
        ...     )

    """
    if bandwidth is None:
        bandwidth = signal.sampling_rate / 2

    if isinstance(bandwidth, (float, int)):
        if bandwidth <= 0:
            raise ValueError("Bandwidth must be positive.")
    else:
        bandwidth = np.asarray(bandwidth)
        if np.any(bandwidth <= 0):
            raise ValueError("All bandwidth values must be positive.")
        if bandwidth.shape != signal.cshape[(-bandwidth.ndim):]:
            raise ValueError(
                f"bandwidth shape {bandwidth.shape} does not "
                "match signal bands "
                f"{signal.cshape[-bandwidth.ndim:]}",
            )
        if bandwidth.shape != energy_time_curve.cshape[(-bandwidth.ndim):]:
            raise ValueError(
                f"bandwidth shape {bandwidth.shape} does not "
                "match etc shape "
                f"{energy_time_curve.cshape[-bandwidth.ndim:]}",
            )

    if type(energy_time_curve) is not pf.TimeData:
        raise ValueError("ETC must be a pyfar.TimeData object.")

    if type(signal) is not pf.Signal:
        raise ValueError("Input signal must be a pyfar.Signal object.")

    if not (np.abs(energy_time_curve.times[1:]-energy_time_curve.times[:-1] -
        energy_time_curve.times[1]-energy_time_curve.times[0]) < 1e-12 ).all():
        raise ValueError("ETC entries must be equally spaced in time.")

    rs_factor = signal.sampling_rate*(energy_time_curve.times[1] -
                                      energy_time_curve.times[0])

    weighted_signal_arr = np.zeros(energy_time_curve.cshape +
                              (signal.n_samples,))

    for sample_i in range(energy_time_curve.n_samples):
        lower = int(sample_i * rs_factor)
        upper = min(int((sample_i+1) * rs_factor),signal.n_samples)

        signal_sec = signal.time[...,lower:upper]
        div = np.sum(signal_sec**2,axis=-1)

        scale = np.divide(energy_time_curve.time[...,sample_i]*
                                                (upper-lower)/rs_factor,
                          div,
                          out=np.zeros_like(energy_time_curve.time[...,sample_i]),
                          where=div!=0)

        etc_weight = np.sqrt(scale) * np.sqrt(bandwidth /
                                              (signal.sampling_rate/2))

        weighted_signal_arr[...,lower:upper]=(
            etc_weight[...,None]*signal_sec
        )

    weighted_signal = pf.Signal(weighted_signal_arr, signal.sampling_rate)

    return weighted_signal

def energy_time_curve_from_impulse_response(
        signal, delta_time=0.01, bandwidth=None):
    r"""Calculate the energy time curve from impulse responses.

    .. math::
        E_n = \sum_{g(k)}^{g(k+1)} h(i)^2 \cdot \frac{f_s/2}{BW}

    where :math:`g(k)=floor(k \cdot f_s \cdot \Delta t)` representing the
    range of each energy window with length :math:`\Delta t` and
    :math:`h(i)` is the impulse response signal. :math:`BW` is the bandwidth
    of the energy time curve, which is set to half the sampling rate
    by default.


    Parameters
    ----------
    signal : pyfar.Signal
        The impulse responses from which the energy time curve is
        calculated. The cshape should be ``(n_bands, ...)``.
    delta_time : float, optional
        The time resolution of the energy time curve,
        by default ``0.01`` seconds.
    bandwidth : float, array_like, optional
        Bandwidth for each signal channel, by default None, which means its
        assumed for the full bandwidth :math:`BW = f_s/2`.
        The shape should be ``(n_bands)``.

    Returns
    -------
    etc : :py:class:`pyfar.TimeData`
        The energy time curve of the impulse responses.

    Examples
    --------
    Generate the energy time curve from an impulse for full bandwidth.

    .. plot::

        >>> import pyfar as pf
        >>> import sparrowpy as sp
        >>> n_samples = 44100
        >>> impulse_response = pf.signals.impulse(n_samples)
        >>> etc = sp.dsp.energy_time_curve_from_impulse_response(
        ...     impulse_response, delta_time=0.01)
        >>> ax = pf.plot.time(impulse_response, dB=True)
        >>> ax = pf.plot.time(etc, ax=ax, dB=True, log_prefix=10)
        >>> ax.set_title("Energy time curve from impulse response")

    Generate the energy time curve from octave band filtered white noise.

    .. plot::

        >>> import pyfar as pf
        >>> import sparrowpy as sp
        >>> n_samples = 44100
        >>> white_noise = pf.signals.noise(n_samples, 'white')
        >>> cutoff_freq = pf.dsp.filter.fractional_octave_frequencies(
        ...     1, (1e3, 20e3), return_cutoff=True)[2]
        >>> bw = cutoff_freq[1] - cutoff_freq[0]
        >>> filtered_white_noise = pf.dsp.filter.fractional_octave_bands(
        ...     white_noise, 1, frequency_range=(1e3, 20e3),)
        >>> etc = sp.dsp.energy_time_curve_from_impulse_response(
        ...     filtered_white_noise, 0.01, bw)
        >>> ax = pf.plot.time(etc, dB=True, log_prefix=10)
        >>> ax.set_title("ETC from octave band filtered white noise")

    """
    if not isinstance(signal, pf.Signal):
        raise TypeError("signal must be a pyfar Signal object.")

    if not isinstance(delta_time, (float, int)):
        raise TypeError("delta_time must be a float or int.")
    if delta_time <= 0:
        raise ValueError("delta_time must be positive.")

    if bandwidth is not None:
        if isinstance(bandwidth, (float, int)):
            if bandwidth <= 0:
                raise ValueError("bandwidth must be positive.")
        else:
            bandwidth = np.asarray(bandwidth)
            if np.any(bandwidth <= 0):
                raise ValueError("All bandwidth values must be positive.")
            if bandwidth.shape != signal.cshape[:1]:
                raise ValueError(
                    f"bandwidth shape {bandwidth.shape} does not "
                    f"match signal bands {signal.cshape[:1]}",
                )

    if bandwidth is None:
        bandwidth = signal.sampling_rate / 2
    n_samples_E = int(np.ceil(
        signal.n_samples / signal.sampling_rate / delta_time))

    g_k = np.asarray(
        np.arange(n_samples_E)*signal.sampling_rate*delta_time, dtype=int)
    etc = pf.TimeData(
        np.zeros((*signal.cshape, n_samples_E)),
        np.arange(n_samples_E) * delta_time,
        )
    bw_factor = np.asarray((signal.sampling_rate/2)/bandwidth)
    bw_factor = bw_factor.reshape(bw_factor.shape + (1,) * (signal.cdim - 1))

    for k in range(n_samples_E):
        upper = g_k[k+1] if k < n_samples_E-1 else signal.n_samples
        lower = g_k[k]
        etc.time[..., k] = np.sum(
            signal.time[..., lower:upper]**2, axis=-1) * bw_factor

<<<<<<< HEAD
    return etc

def band_filter_signal(signal:pf.Signal,
                       frequencies:np.ndarray,
                       num_fractions:int,
                       order=4):
    r"""Fractional octave band filter input signal and
    return the respective frequency bandwidths.

    This method filters an input signal into fractional octave bands
    with Butterworth filtering.

    .. note::
        This function uses the pyfar methods
        :py:func:`pyfar.dsp.filter.fractional_octave_bands`
        and :py:func:`pyfar.dsp.filter.fractional_octave_frequencies`.


    Parameters
    ----------
    signal: :py:class:`pyfar.Signal`
        Input broad-spectrum signal.
    frequencies: :py:class:`np.ndarray`
        Frequencies in which to filter the signal of shape (n_frequencies)
        in Hz. The user may input an arbitrary array of frequencies in
        which to filter the signal. The closest fractional octave bands
        to the input frequencies will be returned in the same order.
    num_fractions: int
        The number of bands an octave is divided into. E.g., ``1`` refers to
        octave bands and ``3`` to third octave bands.
        All positive integers are allowed.
    order: int, optional
        Butterworth filter order for the signal filtering. By default 4.

    Returns
    -------
    band_filtered_signal: :py:class:`pyfar.Signal`
        Band-filtered signal of cshape ``(signal.cshape + (len(freqs))``
    bandwidth: :py:class:`np.ndarray`
        Array of bandwidth values in Hz of the fractional octave bands
        corresponding to the input frequencies of shape ``(n_frequencies)``.
    """
    if (frequencies<=0).any():
        raise ValueError(
            "Input frequencies must be greater than zero.",
        )
    if len(frequencies.shape)!=1:
        raise ValueError(
            "Input frequencies must be a one-dimensional array.",
        )
    if num_fractions<=0:
        raise ValueError(
            "Number of octave fractions must be greater than zero.")

    frequency_range = (np.min(frequencies)/2,
                       np.max(frequencies)*2)

    bandwidth,idcs = _closest_fractional_octave_data(frequencies=frequencies,
                                         num_fractions=num_fractions,
                                         frequency_range=frequency_range)

    band_filtered_signal = pf.dsp.filter.fractional_octave_bands(
        signal=signal,
        num_fractions=num_fractions,
        order=order,
        frequency_range=frequency_range,
    )

    band_filtered_signal.time = np.swapaxes(
        band_filtered_signal.time[idcs],0,1,
        )

    return band_filtered_signal, bandwidth


def _closest_fractional_octave_data(frequencies:np.ndarray,
                              num_fractions:int,
                              frequency_range=(20,20000)):
    """
    Determine fractional octave filter data of custom input frequencies.

    Given an array of arbitrary frequencies, finds closest fractional
    octave filters and returns corresponding bandwidth and a list of indices.
    The indices map the input frequencies to the corresponding fractional
    octave filters from the full listening spectrum.

    Parameters
    ----------
    frequencies: np.ndarray
        Input frequency values in Hz.
    num_fractions: int
        The number of bands an octave is divided into. E.g., ``1`` refers to
        octave bands and ``3`` to third octave bands.
        All positive integers are allowed.
    frequency_range: tuple (2,)
        Lower and upper bounds of the input frequency range.
        Note: for certain input frequencies, this range must
        include a tolerance for the lower and upper bounds. Otherwise,
        the output frequency band data may be incorrect.

    Returns
    -------
    bandwidths: np.ndarray
        Bandwidths of the output frequency bands in Hz.
    idcs: np.ndarray
        list of indices of the fractional octave bands to which the input
        frequencies belong.
    """
    frequencies = np.asarray(frequencies)
    if (frequencies<=0).any():
        raise ValueError(
            "Input frequencies must be greater than zero.",
        )
    if ((frequency_range[0]<=0) or (frequency_range[1]<=0)):
        raise ValueError(
           "Frequency range limits must be greater than zero.",
        )
    if (frequency_range[0] >= frequency_range[1]):
        raise ValueError(
           "Lower bound of frequency range must be the first entry.",
        )
    if ((np.min(frequencies)<frequency_range[0])
        or (np.max(frequencies)>frequency_range[1])):
        ind=((frequencies<frequency_range[0]) +
             (frequencies>frequency_range[1]))
        raise ValueError(
            f"Input frequencies {frequencies[ind]} outside of input"+
            f" frequency range {frequency_range}.",
        )
    if num_fractions<=0:
        raise ValueError(
            "Number of octave fractions must be greater than zero.")

    _,_,freq_cutoffs = pf.dsp.filter.fractional_octave_frequencies(
        num_fractions=num_fractions,
        return_cutoff=True,
        frequency_range=frequency_range,
        )

    idcs = np.empty_like(frequencies,dtype=int)

    for i,f in enumerate(frequencies):
        idcs[i] = np.where((freq_cutoffs[0]<f)*(freq_cutoffs[1]>f))[0][0]

    if np.unique(idcs).shape[0]<idcs.shape[0]:
            warnings.warn(
                "Multiple input frequencies in the same freq. band.\n" +
                "You may want to revise your input frequencies or " +
                "increase the filter bandwidths.",
                stacklevel=1,
            )

    bandwidths = freq_cutoffs[1][idcs]-freq_cutoffs[0][idcs]

    return bandwidths,idcs
=======
    return etc
>>>>>>> e138d6bc
<|MERGE_RESOLUTION|>--- conflicted
+++ resolved
@@ -2,6 +2,7 @@
 """Module for filter generation and signal processing in sparrowpy."""
 import numpy as np
 import pyfar as pf
+import warnings
 
 def reflection_density_room(
         room_volume, n_samples, speed_of_sound=None,
@@ -20,8 +21,7 @@
     speed of sound in the room. The reflection density :math:`\mu`
     is calculated based on the following equation:
 
-    .. math::
-        \mu = \min{\left(\frac{4 \pi c^3 \cdot t^2}{V} , \mu_{max}\right)}
+    .. math:: \mu = \min{\left(\frac{4 \pi c^3 \cdot t^2}{V}, \mu_{max}\right)}
 
     with :math:`t` being the time vector in seconds based on ``sampling_rate``
     and ``n_samples`` and :math:`\mu_{max}` being the
@@ -79,8 +79,8 @@
         ...         label=f"V={v} m$^3$ -> $t_0={t_0*1e3:.1f}$ ms")
         >>> ax.legend()
         >>> ax.set_title("Reflection density")
+
     """
-
     if speed_of_sound is None:
         speed_of_sound = 343.2
 
@@ -537,7 +537,6 @@
         etc.time[..., k] = np.sum(
             signal.time[..., lower:upper]**2, axis=-1) * bw_factor
 
-<<<<<<< HEAD
     return etc
 
 def band_filter_signal(signal:pf.Signal,
@@ -692,7 +691,4 @@
 
     bandwidths = freq_cutoffs[1][idcs]-freq_cutoffs[0][idcs]
 
-    return bandwidths,idcs
-=======
-    return etc
->>>>>>> e138d6bc
+    return bandwidths,idcs