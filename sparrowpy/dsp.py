--- conflicted
+++ resolved
@@ -2,11 +2,7 @@
 """Module for filter generation and signal processing in sparrowpy."""
 import numpy as np
 import pyfar as pf
-<<<<<<< HEAD
 import warnings
-=======
-
->>>>>>> 1a2cfbfc
 
 def reflection_density_room(
         room_volume, n_samples, speed_of_sound=None,
@@ -34,11 +30,7 @@
     .. note::
         This function can be used to generate the Dirac sequence for the
         room impulse response synthesis using
-<<<<<<< HEAD
-        :py:func:`pyfar.signals.dirac_sequence`.
-=======
         :py:func:`sparrowpy.dsp.dirac_sequence`.
->>>>>>> 1a2cfbfc
 
     Parameters
     ----------
@@ -48,12 +40,7 @@
         The length of the signal in samples.
     speed_of_sound : float, None, optional
         Speed of sound in the room.
-<<<<<<< HEAD
-        By default, the :py:attr:`~pyfar.constants.reference_speed_of_sound`
-        is used.
-=======
         By default, 343.2 m/s is used.
->>>>>>> 1a2cfbfc
     max_reflection_density : int, optional
         The maximum reflection density. The default is None, which means
         that the reflection density is not limited.
@@ -62,17 +49,10 @@
 
     Returns
     -------
-<<<<<<< HEAD
-    reflection_density : pyfar.TimeData
-        reflection density :math:`\mu` in :math:`1/s^2` over time.
-    t_start : float
-        The dirac sequence generation starts after :math:`t_start`.
-=======
     reflection_density : :py:class:`pyfar.TimeData`
         reflection density :math:`\mu` in :math:`1/s^2` over time.
     t_start : float
         The dirac sequence generation starts after :math:`t_\text{start}`.
->>>>>>> 1a2cfbfc
 
     References
     ----------
@@ -133,10 +113,6 @@
     # return the reflection density and the starting time
     return mu, t_start
 
-<<<<<<< HEAD
-=======
-
->>>>>>> 1a2cfbfc
 def dirac_sequence(
         reflection_density, n_samples, t_start=0, sampling_rate=44100,
         seed=None):
@@ -150,11 +126,7 @@
     .. math:: \Delta t_a = \frac{1}{\mu} \cdot \ln{\frac{1}{z}}
 
     with z being a random number in the range of :math:`z \in (0, 1]`
-<<<<<<< HEAD
-    and :math:`\mu` being the ``reflection_density`` in a room.
-=======
     and :math:`\mu` being the ``reflection_density`` over time.
->>>>>>> 1a2cfbfc
     Each dirac has an amplitude of 1 or -1, which is chosen
     randomly with equal probability.
     The dirac sequence generation starts after :math:`t_\text{start}`.
@@ -173,11 +145,7 @@
         in seconds. The default is ``0``.
     sampling_rate : int, optional
         The sampling rate of the dirac sequence in Hz.
-<<<<<<< HEAD
-        The default is 44100.
-=======
         The default is 44100 Hz.
->>>>>>> 1a2cfbfc
     seed : int, None, optional
         The seed for the random generator. Pass a seed to obtain identical
         results for multiple calls. The default is ``None``, which will yield
@@ -186,11 +154,7 @@
 
     Returns
     -------
-<<<<<<< HEAD
-    dirac_sequence : pyfar.Signal
-=======
     dirac_sequence : :py:class:`pyfar.Signal`
->>>>>>> 1a2cfbfc
         Signal of the generated dirac impulse sequence.
 
     References
@@ -207,30 +171,6 @@
 
     .. plot::
 
-<<<<<<< HEAD
-        >>> import sparrowpy as sp
-        >>> import pyfar as pf
-        >>> n_samples = 22050
-        >>> reflection_density, t_0 = sp.dsp.reflection_density_room(
-        ...     5000, n_samples)
-        >>> dirac_sequence = sp.dsp.dirac_sequence(
-        ...     reflection_density, n_samples, t_start=t_0)
-        >>> ax = pf.plot.time(dirac_sequence, linewidth=.5)
-        >>> ax.set_title("Dirac sequence")
-
-    Generate a Dirac sequence based on a custom reflection density.
-
-    .. plot::
-
-        >>> import sparrowpy as sp
-        >>> import pyfar as pf
-        >>> import numpy as np
-        >>> n_samples = 22050
-        >>> reflection_density = pyfar.TimeData(
-        ...     np.ones(n_samples)*10000, np.arange(n_samples)/44100)
-        >>> dirac_sequence = sp.dsp.dirac_sequence(
-        ...     reflection_density, n_samples, t_start=0)
-=======
         >>> import pyfar as pf
         >>> import sparrowpy as sp
         >>> n_samples = 22050
@@ -253,7 +193,6 @@
         ...     np.ones(n_samples)*100, np.arange(n_samples)/44100)
         >>> dirac_sequence = sp.dsp.dirac_sequence(
         ...     reflection_density, n_samples, t_start=0, seed=0)
->>>>>>> 1a2cfbfc
         >>> ax = pf.plot.time(dirac_sequence, linewidth=.5)
         >>> ax.set_title("Dirac sequence")
     """
@@ -287,7 +226,6 @@
 
         dirac_sequence.time[..., i_current] = rng.choice([-1, 1], p=[0.5, 0.5])
 
-<<<<<<< HEAD
     return dirac_sequence
 
 def weight_by_etc(
@@ -397,7 +335,4 @@
             "This may lead to overestimation of the energy in said frequency",
             stacklevel=2)
 
-    return idcs, freq_cutoffs[1][idcs]-freq_cutoffs[0][idcs]
-=======
-    return dirac_sequence
->>>>>>> 1a2cfbfc
+    return idcs, freq_cutoffs[1][idcs]-freq_cutoffs[0][idcs]