# -*- coding: utf-8 -*-

"""Top-level package for sparapy."""

__author__ = """The pyfar developers"""
__email__ = ''
__version__ = '0.1.0'


from . import geometry
from . import radiosity
from . import sound_object
from .radiosity_fast.radiosity_class import DRadiosityFast
from . import testing
<<<<<<< HEAD
from . import radiosity_fast
=======
from . import brdf
>>>>>>> be2372e3


__all__ = [
    'geometry',
    'radiosity',
    'sound_object',
    'DRadiosityFast',
    'radiosity_fast',
    'testing',
    'brdf',
]<|MERGE_RESOLUTION|>--- conflicted
+++ resolved
@@ -12,11 +12,7 @@
 from . import sound_object
 from .radiosity_fast.radiosity_class import DRadiosityFast
 from . import testing
-<<<<<<< HEAD
-from . import radiosity_fast
-=======
 from . import brdf
->>>>>>> be2372e3
 
 
 __all__ = [
