--- conflicted
+++ resolved
@@ -10,20 +10,14 @@
 from . import geometry
 from . import radiosity
 from . import sound_object
-<<<<<<< HEAD
 from . import radiosity_fast
-=======
 from . import testing
->>>>>>> dfeb97e1
 
 
 __all__ = [
     'geometry',
     'radiosity',
     'sound_object',
-<<<<<<< HEAD
     'radiosity_fast',
-=======
     'testing',
->>>>>>> dfeb97e1
 ]
