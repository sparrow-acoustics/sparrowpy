# -*- coding: utf-8 -*-

"""Top-level package for sparapy."""

__author__ = """The pyfar developers"""
__email__ = ''
__version__ = '0.1.0'


from . import geometry
from . import radiosity
from . import sound_object
from .radiosity_fast.radiosity_class import DRadiosityFast
from . import testing
<<<<<<< HEAD
from . import radiosity_fast
=======
from . import brdf
>>>>>>> b24a6976


__all__ = [
    'geometry',
    'radiosity',
    'sound_object',
    'DRadiosityFast',
    'radiosity_fast',
    'testing',
    'brdf',
]<|MERGE_RESOLUTION|>--- conflicted
+++ resolved
@@ -12,11 +12,8 @@
 from . import sound_object
 from .radiosity_fast.radiosity_class import DRadiosityFast
 from . import testing
-<<<<<<< HEAD
 from . import radiosity_fast
-=======
 from . import brdf
->>>>>>> b24a6976
 
 
 __all__ = [
