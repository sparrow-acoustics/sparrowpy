"""Module for the radiosity simulation."""
import numba
import os
import numpy as np
import pyfar as pf
import sparapy as sp


class DRadiosityFast():
    """Radiosity object for directional scattering coefficients."""

    _walls_points: np.ndarray
    _walls_normal: np.ndarray
    _walls_up_vector: np.ndarray
    _patches_points: np.ndarray
    _patches_normal: np.ndarray
    _patch_size: float
    _max_order_k: int
    _n_patches: int
    _speed_of_sound: float

    _visibility_matrix: np.ndarray
    _form_factors: np.ndarray

    # general data for material data
    _n_bins: int
    _frequencies = np.ndarray
    # absorption data
    _absorption: np.ndarray
    _absorption_index: np.ndarray
    _scattering: np.ndarray
    _scattering_index: np.ndarray
    _sources: list[pf.Coordinates]
    _receivers: list[pf.Coordinates]

    _air_attenuation: np.ndarray


    def __init__(
            self, walls_points, walls_normal, walls_up_vector,
            patches_points, patches_normal, patch_size, n_patches,
            patch_to_wall_ids, max_order_k=None,
            visibility_matrix=None,
            form_factors=None):
        """Create a Radiosity object for directional scattering coefficients."""
        self._walls_points = walls_points
        self._walls_normal = walls_normal
        self._walls_up_vector = walls_up_vector
        self._patches_points = patches_points
        self._patches_normal = patches_normal
        self._patch_size = patch_size
        self._n_patches = n_patches
        self._patch_to_wall_ids = patch_to_wall_ids
        if max_order_k is not None:
            self._max_order_k = max_order_k
        if visibility_matrix is not None:
            self._visibility_matrix = visibility_matrix
        if form_factors is not None:
            self._form_factors = form_factors
        self._n_bins = None
        self._frequencies = None
        self._sources = None
        self._receivers = None
        self._absorption = None
        self._wrote_energy = False

    @classmethod
    def from_polygon(
            cls, polygon_list, patch_size):
        """Create a Radiosity object for directional scattering coefficients.

        Parameters
        ----------
        polygon_list : list[PatchesDirectional]
            list of patches
        patch_size : float
            maximal patch size in meters.
        max_order_k : int
            max order of energy exchange iterations.
        ir_length_s : float
            length of ir in seconds.
        sofa_path : Path, string, list of Path, list of string
            path of directional scattering coefficients or list of path
            for each Patch.
        source : SoundSource, optional
            Source object, by default None, can be added later.

        """
        # save wall information
        walls_points = np.array([p.pts for p in polygon_list])
        walls_normal = np.array([p.normal for p in polygon_list])
        walls_up_vector = np.array([p.up_vector for p in polygon_list])

        # create patches
        (
            patches_points, patches_normal,
            n_patches, patch_to_wall_ids) = process_patches(
            walls_points, walls_normal, patch_size, len(polygon_list))
        # create radiosity object
        return cls(
            walls_points, walls_normal, walls_up_vector,
            patches_points, patches_normal, patch_size, n_patches,
            patch_to_wall_ids)

    def init_energy(self, source_position):
        """Calculate the initial energy."""
        # calculate initial energy
        air_attenuation = self._air_attenuation
        energy_0, distance_0 = _init_energy_0(
            source_position, self.patches_center, self.patches_normal,
            air_attenuation,
            self.patches_size, self.n_bins)

        self.energy_exchange[0, 0, :, :-1] = energy_0
        self.energy_exchange[0, 0, :, -1] = distance_0

        if self.energy_exchange.shape[0] <= 1:
            return None
        patch_to_wall_ids = self._patch_to_wall_ids
        patches_center = self.patches_center
        absorption = self._absorption
        absorption_index = self._absorption_index
        sources = self._sources
        receivers = self._receivers
        scattering = self._scattering
        scattering_index = self._scattering_index
        form_factors = self.form_factors
        visible_patches = self._visible_patches
        for ii in range(visible_patches.shape[0]):
            for jj in range(2):
                if jj == 0:
                    i = visible_patches[ii, 0]
                    j = visible_patches[ii, 1]
                else:
                    j = visible_patches[ii, 0]
                    i = visible_patches[ii, 1]
                difference_source = source_position - patches_center[i]
                difference_source = pf.Coordinates(
                    difference_source.T[0],
                    difference_source.T[1],
                    difference_source.T[2])
                wall_id_i = patch_to_wall_ids[i]
                difference_receiver = patches_center[i]-patches_center[j]
                distance = np.linalg.norm(difference_receiver)
                difference_receiver = pf.Coordinates(
                    difference_receiver.T[0],
                    difference_receiver.T[1],
                    difference_receiver.T[2])

                if air_attenuation is not None:
                    air_attenuation_factor = np.exp(-air_attenuation * distance)
                else:
                    air_attenuation_factor = 1
                absorption_factor = 1-absorption[absorption_index[wall_id_i]]
                source_idx = sources[wall_id_i].find_nearest(
                    difference_source)[0][0]
                receiver_idx = receivers[wall_id_i].find_nearest(
                    difference_receiver)[0][0]
                ff = form_factors[i, j] if i < j else form_factors[j, i]

                scattering_factor = scattering[scattering_index[wall_id_i]][
                    source_idx, receiver_idx, :]
                self.energy_exchange[1, i, j, :-1] = self.energy_exchange[
                    0, 0, i, :-1] * ff * (
                    air_attenuation_factor * absorption_factor * scattering_factor)
                self.energy_exchange[1, i, j, -1] = distance_0[i]+distance


    def collect_energy_receiver(
            self, receiver_pos, histogram_time_resolution=1e-3,
            histogram_time_length=1, speed_of_sound=346.18):
        """Collect the energy at the receiver."""
        histogram = np.zeros(
            ((int(histogram_time_length/histogram_time_resolution)),
             self.n_bins))
        patches_center = self.patches_center
        patches_normal = self.patches_normal
        air_attenuation = self._air_attenuation
        energy_exchange = self.energy_exchange
        idx = np.array(np.where(energy_exchange[:, :, :, -1] > 0))
        for ii in range(idx.shape[1]):
            k = idx[0, ii]
            i = idx[1, ii]
            j = idx[2, ii]

            source_pos = patches_center[j]
            R = np.linalg.norm(receiver_pos-source_pos)
            e = energy_exchange[k, i, j, :-1]
            d = energy_exchange[k, i, j, -1]+R
            samples_delay = int(d/speed_of_sound/histogram_time_resolution)

            cos_xi = np.abs(np.sum(
                patches_normal[j, :]*np.abs(receiver_pos-source_pos))) / R

            # Equation 20
            receiver_factor = cos_xi * (np.exp(-air_attenuation*R)) / (
                np.pi * R**2)
            histogram[samples_delay, :] += e*receiver_factor

        return histogram


    def check_visibility(self):
        """Check the visibility between patches."""
        self._visibility_matrix = check_visibility(
            self.patches_center, self.patches_normal)

        n_combinations = np.sum(self.visibility_matrix)
        visible_patches = np.empty((n_combinations, 2), dtype=np.int32)
        i_counter = 0
        for i_source in range(self.n_patches):
            for i_receiver in range(self.n_patches):
                if not self.visibility_matrix[i_source, i_receiver]:
                    continue
                visible_patches[i_counter, 0] = i_source
                visible_patches[i_counter, 1] = i_receiver
                i_counter += 1
        self._visible_patches = visible_patches

    def calculate_form_factors(self, method='kang'):
        """Calculate the form factors.

        Parameters
        ----------
        method : str, optional
            _description_, by default 'kang'

        """
        if method == 'kang':
            self._form_factors = form_factor_kang(
                self.patches_center, self.patches_normal,
                self.patches_size, self._visible_patches)

    def calculate_form_factors_directivity(self):
        """Calculate the form factors with directivity."""
        sources_array = np.array([s.cartesian for s in self._sources])
        receivers_array = np.array([s.cartesian for s in self._receivers])
        self._form_factors_tilde = _form_factors_with_directivity(
            self.visibility_matrix, self.form_factors, self.n_bins, self.patches_center,
            self._air_attenuation, np.array(self._absorption), self._absorption_index,
            self._patch_to_wall_ids, np.array(self._scattering), self._scattering_index,
            sources_array, receivers_array)

    def calculate_energy_exchange(
            self, source_position:np.ndarray, receiver_position:np.ndarray,
            threshold:float, ir_time_period:float = 0.001, ir_length_s:float=1):
        """Calculate the energy exchange.

        Parameters
        ----------
        max_order_k : int
            maximal order of energy exchange iterations.

        """
        patches_center = self.patches_center
        patches_normal = self.patches_normal
        air_attenuation = self._air_attenuation
        patches_size = self.patches_size
        n_bins = self.n_bins
        visible_patches = self._visible_patches
        scattering = self._scattering
        scattering_index = self._scattering_index
        form_factors = self._form_factors
        patch_to_wall_ids = self._patch_to_wall_ids
        absorption = self._absorption
        absorption_index = self._absorption_index

        ir = np.zeros((int(ir_length_s/ir_time_period), n_bins))
        energy_0, distance_0 = _init_energy_0(
            source_position, patches_center, patches_normal,
            air_attenuation, patches_size, n_bins)
        sources_array = np.array([s.cartesian for s in self._sources])
        receivers_array = np.array([s.cartesian for s in self._receivers])
        energy_1, distance_1 = _init_energy_1(
            energy_0, distance_0, source_position, patches_center,
            patches_normal, visible_patches,
            air_attenuation, patches_size, n_bins, patch_to_wall_ids,
            absorption, absorption_index, form_factors,
            sources_array, receivers_array, scattering, scattering_index)

        _energy_exchange_recursice()





    def _check_set_frequency(self, frequencies:np.ndarray):
        """Check if the frequency data matches the radiosity object."""
        if self._n_bins is None:
            self._n_bins = frequencies.size
        else:
            assert self._n_bins == frequencies.size, \
                "Number of bins do not match"
        if self._frequencies is None:
            self._frequencies = frequencies
        else:
            assert (self._frequencies == frequencies).all(), \
                "Frequencies do not match"

    def set_wall_absorption(self, wall_indexes, absorption:pf.FrequencyData):
        """Set the wall absorption.

        Parameters
        ----------
        wall_indexes : list[int]
            list of walls for the scattering data
        absorption : pf.FrequencyData
            scattering data of cshape (1, )

        """
        self._check_set_frequency(absorption.frequencies)
        if self._absorption is None:
            self._absorption_index = np.empty((self.n_walls), dtype=np.int64)
            self._absorption_index.fill(-1)
            self._absorption = []

        self._absorption.append(absorption.freq.squeeze())
        self._absorption_index[wall_indexes] = len(self._absorption)-1


    def set_air_attenuation(self, air_attenuation:pf.FrequencyData):
        """Set air attenuation factor in Np/m.

        Parameters
        ----------
        air_attenuation : pf.FrequencyData
            Air attenuation factor in Np/m.

        """
        self._check_set_frequency(air_attenuation.frequencies)
        self._air_attenuation = air_attenuation.freq.squeeze()

    def set_wall_scattering(
            self, wall_indexes:list[int],
            scattering:pf.FrequencyData, sources:pf.Coordinates,
            receivers:pf.Coordinates):
        """Set the wall scattering.

        Parameters
        ----------
        wall_indexes : list[int]
            list of walls for the scattering data
        scattering : pf.FrequencyData
            scattering data of cshape (n_sources, n_receivers)
        sources : pf.Coordinates
            source coordinates
        receivers : pf.Coordinates
            receiver coordinates

        """
        assert (sources.z >= 0).all(), \
            "Sources must be in the positive half space"
        assert (receivers.z >= 0).all(), \
            "Receivers must be in the positive half space"
        self._check_set_frequency(scattering.frequencies)
        if self._sources is None:
            self._sources = np.empty((self.n_walls), dtype=pf.Coordinates)
            self._receivers = np.empty((self.n_walls), dtype=pf.Coordinates)
            self._scattering_index = np.empty((self.n_walls), dtype=np.int64)
            self._scattering_index.fill(-1)
            self._scattering = []

        for i in wall_indexes:
            sources_rot, receivers_rot = self._rotate_coords_to_normal(
                self.walls_normal[i], self.walls_up_vector[i],
                sources, receivers)
            self._sources[i] = sources_rot
            self._receivers[i] = receivers_rot

        self._scattering.append(scattering.freq)
        self._scattering_index[wall_indexes] = len(self._scattering)-1

    def _rotate_coords_to_normal(
            self, wall_normal:np.ndarray, wall_up_vector:np.ndarray,
            sources:pf.Coordinates, receivers:pf.Coordinates):
        """Rotate the coordinates to the normal vector."""
        o1 = pf.Orientations.from_view_up(
            wall_normal, wall_up_vector)
        o2 = pf.Orientations.from_view_up([0, 0, 1], [1, 0, 0])
        o_diff = o1.inv()*o2
        euler = o_diff.as_euler('xyz', True).flatten()
        receivers_cp = receivers.copy()
        receivers_cp.rotate('xyz', euler)
        receivers_cp.radius = 1
        sources_cp = sources.copy()
        sources_cp.rotate('xyz', euler)
        sources_cp.radius = 1
        return sources_cp, receivers_cp

    @property
    def n_bins(self):
        """Return the number of frequency bins."""
        return self._n_bins

    @property
    def n_walls(self):
        """Return the number of walls."""
        return self._walls_points.shape[0]

    @property
    def n_patches(self):
        """Return the total number of patches."""
        return self._n_patches

    @property
    def form_factors(self):
        """Return the form factor."""
        return self._form_factors

    @property
    def visibility_matrix(self):
        """Return the visibility matrix."""
        return self._visibility_matrix

    @property
    def walls_area(self):
        """Return the area of the walls."""
        return _calculate_area(self._walls_points)

    @property
    def walls_points(self):
        """Return the points of the walls."""
        return self._walls_points

    @property
    def walls_normal(self):
        """Return the normal of the walls."""
        return self._walls_normal

    @property
    def walls_center(self):
        """Return the center of the walls."""
        return _calculate_center(self._walls_points)

    @property
    def walls_up_vector(self):
        """Return the up vector of the walls."""
        return self._walls_up_vector

    @property
    def patches_area(self):
        """Return the area of the patches."""
        return _calculate_area(self._patches_points)

    @property
    def patches_center(self):
        """Return the center of the patches."""
        return _calculate_center(self._patches_points)

    @property
    def patches_size(self):
        """Return the size of the patches."""
        return _calculate_size(self._patches_points)

    @property
    def patches_points(self):
        """Return the points of the patches."""
        return self._patches_points

    @property
    def patches_normal(self):
        """Return the normal of the patches."""
        return self._patches_normal

    @property
    def patch_size(self):
        """Return the size of the patches."""
        return self._patch_size

    @property
    def max_order_k(self):
        """Return the max order of energy exchange iterations."""
        return self._max_order_k

    @property
    def speed_of_sound(self):
        """Return the speed of sound in m/s."""
        return self._speed_of_sound

# @numba.jit(nopython=True)
def _form_factors_with_directivity(
        visibility_matrix, form_factors, n_bins, patches_center, air_attenuation,
        absorption, absorption_index, patch_to_wall_ids,
        scattering, scattering_index, sources, receivers):
    """Calculate the form factors with directivity."""
    n_patches = patches_center.shape[0]
    form_factors_tilde = np.zeros((n_patches, n_patches, n_patches, n_bins))
    # loop over previous patches, current and next patch

    for ii in range(n_patches**3):
        h = ii % n_patches
        i = int(ii/n_patches) % n_patches
        j = int(ii/n_patches**2) % n_patches
        visible_hi = visibility_matrix[
            h, i] if h < i else visibility_matrix[i, h]
        visible_ij = visibility_matrix[
            i, j] if i < j else visibility_matrix[j, i]
        if visible_hi and visible_ij:
            wall_id_i = int(patch_to_wall_ids[i])
            scattering_factor = _get_scattering_data(
                patches_center[h], patches_center[i], patches_center[j],
                sources, receivers, wall_id_i, scattering, scattering_index)
            ff = form_factors[i, j] if i<j else form_factors[j, i]
            distance = np.linalg.norm(patches_center[i] - patches_center[j])

            if air_attenuation is not None:
                air_attenuation_factor = np.exp(-air_attenuation * distance)
            else:
                air_attenuation_factor = 0
            source_wall_idx = absorption_index[wall_id_i]
            absorption_factor = 1-absorption[source_wall_idx]
            form_factors_tilde[h, i, j, :] = ff * (
                air_attenuation_factor * absorption_factor * scattering_factor)
    return form_factors_tilde


@numba.jit(nopython=True)
def process_patches(
        polygon_points_array: np.ndarray,
        walls_normal: np.ndarray,
        patch_size:float, n_walls:int):
    """Process the patches.

    Parameters
    ----------
    polygon_points_array : np.ndarray
        points of the polygon of shape (n_walls, 4, 3)
    walls_normal : np.ndarray
        wall normal of shape (n_walls, 3)
    patch_size : float
        maximal patch size in meters of shape (n_walls, 3).
    n_walls : int
        number of walls

    Returns
    -------
    patches_points : np.ndarray
        points of all patches of shape (n_patches, 4, 3)
    patches_normal : np.ndarray
        normal of all patches of shape (n_patches, 3)
    n_patches : int
        number of patches

    """
    n_patches = 0
    n_walls = polygon_points_array.shape[0]
    for i in range(n_walls):
        n_patches += total_number_of_patches(
            polygon_points_array[i, :, :], patch_size)
    patches_points = np.empty((n_patches, 4, 3))
    patch_to_wall_ids = np.empty((n_patches), dtype=np.int64)
    patches_per_wall = np.empty((n_walls), dtype=np.int64)

    for i in range(n_walls):
        polygon_points = polygon_points_array[i, :]
        patches_points_wall = _create_patches(
            polygon_points, patch_size)
        patches_per_wall[i] = patches_points_wall.shape[0]
        j_start = (np.sum(patches_per_wall[:i])) if i > 0 else 0
        j_end = np.sum(patches_per_wall[:i+1])
        patch_to_wall_ids[j_start:j_end] = i
        patches_points[j_start:j_end, :, :] = patches_points_wall
    n_patches = patches_points.shape[0]

    # calculate patch information
    patches_normal = walls_normal[patch_to_wall_ids, :]
    return (patches_points, patches_normal, n_patches, patch_to_wall_ids)


@numba.jit(nopython=True)
def total_number_of_patches(polygon_points:np.ndarray, max_size: float):
    """Calculate the total number of patches.

    Parameters
    ----------
    polygon_points : np.ndarray
        points of the polygon of shape (4, 3)
    max_size : float
        maximal patch size in meters

    Returns
    -------
    n_patches : int
        number of patches

    """
    size = np.empty(polygon_points.shape[1])
    for i in range(polygon_points.shape[1]):
        size[i] = polygon_points[:, i].max() - polygon_points[:, i].min()
    patch_nums = np.array([int(n) for n in size/max_size])
    if patch_nums[2] == 0:
        x_idx = 0
        y_idx = 1
    if patch_nums[1] == 0:
        x_idx = 0
        y_idx = 2
    if patch_nums[0] == 0:
        x_idx = 1
        y_idx = 2

    return patch_nums[x_idx]*patch_nums[y_idx]

# @numba.jit(parallel=True)
def _init_energy_0(
        source_position: np.ndarray, patches_center: np.ndarray,
        patches_normal: np.ndarray, air_attenuation:np.ndarray,
        patches_size: float, n_bins:float):
    """Calculate the initial energy from the source.

    Parameters
    ----------
    source_position : np.ndarray
        source position of shape (3,)
    patches_center : np.ndarray
        center of all patches of shape (n_patches, 3)
    patches_normal : np.ndarray
        normal of all patches of shape (n_patches, 3)
    patches_size : float
        size of all patches of shape (n_patches, 3)

    Returns
    -------
    energy : np.ndarray
        energy of all patches of shape (n_patches)
    distance : np.ndarray
        corresponding distance of all patches of shape (n_patches)

    """
    n_patches = patches_center.shape[0]
    energy = np.empty((n_patches, n_bins))
    distance_out = np.empty((n_patches, ))
    for j in  numba.prange(n_patches):
        source_pos = source_position.copy()
        receiver_pos = patches_center[j, :].copy()
        receiver_normal = patches_normal[j, :].copy()
        receiver_size = patches_size[j, :].copy()

        # array([0., 1., 0.]), array([ 0., -1.,  0.]),
        # array([0., 0., 1.]), array([ 0.,  0., -1.]),
        # array([1., 0., 0.]), array([-1.,  0.,  0.])]
        if np.abs(receiver_normal[2]) > 0.99:
            i = 2
            indexes = [0, 1, 2]
        elif np.abs(receiver_normal[1]) > 0.99:
            indexes = [2, 0, 1]
            i = 1
        elif np.abs(receiver_normal[0]) > 0.99:
            i = 0
            indexes = [1, 2, 0]
        else:
            raise AssertionError()
        offset = receiver_pos[i]
        source_pos[i] = np.abs(source_pos[i] - offset)
        receiver_pos[i] = np.abs(receiver_pos[i] - offset)
        dl = receiver_pos[indexes[0]]
        dm = receiver_pos[indexes[1]]
        dn = receiver_pos[indexes[2]]
        dd_l = receiver_size[indexes[0]]
        dd_m = receiver_size[indexes[1]]
        # dd_n = receiver_size[indexes[2]]
        S_x = source_pos[indexes[0]]
        S_y = source_pos[indexes[1]]
        S_z = source_pos[indexes[2]]

        half_l = dd_l/2
<<<<<<< HEAD
=======
        # half_n = dd_n/2
>>>>>>> c1cd29b6
        half_m = dd_m/2

        sin_phi_delta = (dl + half_l - S_x)/ (np.sqrt(np.square(
            dl+half_l-S_x) + np.square(dm-S_y) + np.square(dn-S_z)))
<<<<<<< HEAD

=======
>>>>>>> c1cd29b6
        test1 = (dl - half_l) <= S_x
        test2 = S_x <= (dl + half_l)
        k_phi = -1 if test1 and test2 else 1
        # k_phi = -1 if dl - half_l <= S_x <= dl + half_l else 1
        sin_phi = k_phi * (dl - half_l - S_x) / (np.sqrt(np.square(
            dl-half_l-S_x) + np.square(dm-S_y) + np.square(dn-S_z)))
        if (sin_phi_delta-sin_phi) < 1e-11:
            sin_phi *= -1

        plus  = np.arctan(np.abs((dm+half_m-S_y)/np.abs(S_z)))
        minus = np.arctan(np.abs((dm-half_m-S_y)/np.abs(S_z)))

        test1 = (dm - half_m) <= S_y
        test2 = S_y <= (dm + half_m)
        k_beta = -1 if test1 and test2 else 1

        # k_beta = -1 if (dn - half_n) <= S_z <= (dn + half_n) else 1
        beta = np.abs(plus-(k_beta*minus))
        distance_out[j] = np.sqrt(
            np.square(dl-S_x) + np.square(dm-S_y) + np.square(dn-S_z))

        if air_attenuation is not None:
            air_attenuation_factor = np.exp(
                -air_attenuation * distance_out[j])
        else:
            air_attenuation_factor = 1

        energy[j, :] = (np.abs(sin_phi_delta-sin_phi) ) * beta / (
            4*np.pi) * air_attenuation_factor
    return (energy, distance_out)


def _get_scattering_data(
        pos_h, pos_i, pos_j, sources, receivers, wall_id_i,
        scattering, scattering_index):
    difference_source = pos_h-pos_i
    difference_receiver = pos_i-pos_j
    # wall_id_i = int(patch_to_wall_ids[i])
    difference_source /= np.linalg.norm(difference_source)
    difference_receiver /= np.linalg.norm(difference_receiver)
    source_idx = np.argmin(np.linalg.norm(
        sources[wall_id_i]-difference_source, axis=-1))
    receiver_idx = np.argmin(np.linalg.norm(
        receivers[wall_id_i]-difference_receiver, axis=-1))
    return scattering[scattering_index[wall_id_i],
        source_idx, receiver_idx, :]


def _init_energy_1(
        energy_0, distance_0, source_position: np.ndarray, patches_center: np.ndarray,
        patches_normal: np.ndarray, visible_patches: np.ndarray,
        air_attenuation:np.ndarray,
        patches_size: float, n_bins:float, patch_to_wall_ids:np.ndarray,
        absorption:np.ndarray, absorption_index:np.ndarray, form_factors: np.ndarray,
        sources, receivers, scattering, scattering_index):
    """Calculate the initial energy from the source.

    Parameters
    ----------
    source_position : np.ndarray
        source position of shape (3,)
    patches_center : np.ndarray
        center of all patches of shape (n_patches, 3)
    patches_normal : np.ndarray
        normal of all patches of shape (n_patches, 3)
    patches_size : float
        size of all patches of shape (n_patches, 3)

    Returns
    -------
    energy : np.ndarray
        energy of all patches of shape (n_patches)
    distance : np.ndarray
        corresponding distance of all patches of shape (n_patches)

    """
    n_patches = patches_center.shape[0]
    energy_1 = np.empty((n_patches, n_patches, n_bins))
    distance_1 = np.empty((n_patches, n_patches))
    for ii in range(visible_patches.shape[0]):
        for jj in range(2):
            if jj == 0:
                i = visible_patches[ii, 0]
                j = visible_patches[ii, 1]
            else:
                j = visible_patches[ii, 0]
                i = visible_patches[ii, 1]
            wall_id_i = int(patch_to_wall_ids[i])
            scattering_factor = _get_scattering_data(
                source_position, patches_center[i], patches_center[j],
                sources, receivers, wall_id_i, scattering, scattering_index)
            distance = np.linalg.norm(patches_center[i] - patches_center[j])

            ff = form_factors[i, j] if i<j else form_factors[j, i]

            if air_attenuation is not None:
                air_attenuation_factor = np.exp(-air_attenuation * distance)
            else:
                air_attenuation_factor = 1
            absorption_factor = 1-absorption[absorption_index[wall_id_i]]

            energy_1[i, j, :] = energy_0[i] * ff * (
                air_attenuation_factor * absorption_factor * scattering_factor)
            distance_1[i, j] = distance_0[i]+distance

    n_patches = patches_center.shape[0]
    energy = np.empty((n_patches, n_bins))
    distance_out = np.empty((n_patches, ))
    for j in  numba.prange(n_patches):
        source_pos = source_position.copy()
        receiver_pos = patches_center[j, :].copy()
        receiver_normal = patches_normal[j, :].copy()
        receiver_size = patches_size[j, :].copy()

        # array([0., 1., 0.]), array([ 0., -1.,  0.]),
        # array([0., 0., 1.]), array([ 0.,  0., -1.]),
        # array([1., 0., 0.]), array([-1.,  0.,  0.])]
        if np.abs(receiver_normal[2]) > 0.99:
            i = 2
            indexes = [0, 1, 2]
        elif np.abs(receiver_normal[1]) > 0.99:
            indexes = [2, 0, 1]
            i = 1
        elif np.abs(receiver_normal[0]) > 0.99:
            i = 0
            indexes = [1, 2, 0]
        else:
            raise AssertionError()
        offset = receiver_pos[i]
        source_pos[i] = np.abs(source_pos[i] - offset)
        receiver_pos[i] = np.abs(receiver_pos[i] - offset)
        dl = receiver_pos[indexes[0]]
        dm = receiver_pos[indexes[1]]
        dn = receiver_pos[indexes[2]]
        dd_l = receiver_size[indexes[0]]
        dd_m = receiver_size[indexes[1]]
        # dd_n = receiver_size[indexes[2]]
        S_x = source_pos[indexes[0]]
        S_y = source_pos[indexes[1]]
        S_z = source_pos[indexes[2]]

        half_l = dd_l/2
        half_m = dd_m/2

        sin_phi_delta = (dl + half_l - S_x)/ (np.sqrt(np.square(
            dl+half_l-S_x) + np.square(dm-S_y) + np.square(dn-S_z)))

        test1 = (dl - half_l) <= S_x
        test2 = S_x <= (dl + half_l)
        k_phi = -1 if test1 and test2 else 1
        # k_phi = -1 if dl - half_l <= S_x <= dl + half_l else 1
        sin_phi = k_phi * (dl - half_l - S_x) / (np.sqrt(np.square(
            dl-half_l-S_x) + np.square(dm-S_y) + np.square(dn-S_z)))
        if (sin_phi_delta-sin_phi) < 1e-11:
            sin_phi *= -1

        plus  = np.arctan(np.abs((dm+half_m-S_y)/np.abs(S_z)))
        minus = np.arctan(np.abs((dm-half_m-S_y)/np.abs(S_z)))

        test1 = (dm - half_m) <= S_y
        test2 = S_y <= (dm + half_m)
        k_beta = -1 if test1 and test2 else 1

        # k_beta = -1 if (dn - half_n) <= S_z <= (dn + half_n) else 1
        beta = np.abs(plus-(k_beta*minus))
        distance_out[j] = np.sqrt(
            np.square(dl-S_x) + np.square(dm-S_y) + np.square(dn-S_z))

        if air_attenuation is not None:
            air_attenuation_factor = np.exp(
                -air_attenuation * distance_out[j])
        else:
            air_attenuation_factor = 1

        energy[j, :] = (np.abs(sin_phi_delta-sin_phi) ) * beta / (
            4*np.pi) * air_attenuation_factor
    return (energy, distance_out)


@numba.jit(nopython=True, parallel=True)
def check_visibility(
        patches_center:np.ndarray, patches_normal:np.ndarray) -> np.ndarray:
    """Check the visibility between patches.

    Parameters
    ----------
    patches_center : np.ndarray
        center points of all patches of shape (n_patches, 3)
    patches_normal : np.ndarray
        normal vectors of all patches of shape (n_patches, 3)

    Returns
    -------
    visibility_matrix : np.ndarray
        boolean matrix of shape (n_patches, n_patches) with True if patches
        can see each other, otherwise false

    """
    n_patches = patches_center.shape[0]
    visibility_matrix = np.empty((n_patches, n_patches), dtype=np.bool_)
    visibility_matrix.fill(False)
    indexes = []
    for i_source in range(n_patches):
        for i_receiver in range(n_patches):
            if i_source < i_receiver:
                indexes.append((i_source, i_receiver))
    indexes = np.array(indexes)
    for i in numba.prange(indexes.shape[0]):
        i_source = indexes[i, 0]
        i_receiver = indexes[i, 1]
        patches_parallel = np.abs(np.dot(
            patches_normal[i_source], patches_normal[i_receiver]) -1) < 1e-5
        same_dim = np.sum(
            patches_normal[i_source] * patches_center[i_source]) == np.sum(
                patches_normal[i_receiver] * patches_center[i_receiver])
        if i_source == i_receiver:
            visibility_matrix[i_source, i_receiver] = False
        elif patches_parallel and same_dim:
            visibility_matrix[i_source, i_receiver] = False
        else:
            visibility_matrix[i_source, i_receiver] = True
    return visibility_matrix


@numba.jit(nopython=True, parallel=True)
def form_factor_kang(
        patches_center:np.ndarray, patches_normal:np.ndarray,
        patches_size:np.ndarray, visible_patches:np.ndarray) -> np.ndarray:
    """Calculate the form factors between patches.

    Parameters
    ----------
    patches_center : np.ndarray
        center points of all patches of shape (n_patches, 3)
    patches_normal : np.ndarray
        normal vectors of all patches of shape (n_patches, 3)
    patches_size : np.ndarray
        size of all patches of shape (n_patches, 3)
    visible_patches : np.ndarray
        index list of all visible patches combinations (n_combinations, 2)

    Returns
    -------
    form_factors : np.ndarray
        form factors between all patches of shape (n_patches, n_patches)
        note that just i_source < i_receiver are calculated ff[i, j] = ff[j, i]

    """
    n_patches = patches_center.shape[0]
    form_factors = np.zeros((n_patches, n_patches))
    for i in numba.prange(visible_patches.shape[0]):
        i_source = int(visible_patches[i, 0])
        i_receiver = int(visible_patches[i, 1])
        source_center = patches_center[i_source]
        source_normal = patches_normal[i_source]
        receiver_center = patches_center[i_receiver]
        # calculation of form factors
        receiver_normal = patches_normal[i_receiver]
        dot_product = np.dot(receiver_normal, source_normal)

        if dot_product == 0:  # orthogonal

            if np.abs(source_normal[0]) > 1e-5:
                idx_source = set([2, 1])
                dl = source_center[2]
                dm = source_center[1]
                dd_l = patches_size[i_source, 2]
                dd_m = patches_size[i_source, 1]
            elif np.abs(source_normal[1]) > 1e-5:
                idx_source = set([2, 0])
                dl = source_center[2]
                dm = source_center[0]
                dd_l = patches_size[i_source, 2]
                dd_m = patches_size[i_source, 0]
            elif np.abs(source_normal[2]) > 1e-5:
                idx_source = set([0, 1])
                dl = source_center[1]
                dm = source_center[0]
                dd_l = patches_size[i_source, 1]
                dd_m = patches_size[i_source, 0]

            if np.abs(receiver_normal[0]) > 1e-5:
                idx_l = 1 if 1 in idx_source else 2
                idx_s = 0
                idx_r = 2 if 1 in idx_source else 1
                dl_prime = receiver_center[1]
                dn_prime = receiver_center[2]
            elif np.abs(receiver_normal[1]) > 1e-5:
                idx_l = 0 if 0 in idx_source else 2
                idx_s = 1
                idx_r = 2 if 0 in idx_source else 0
                dl_prime = receiver_center[0]
                dn_prime = receiver_center[2]
            elif np.abs(receiver_normal[2]) > 1e-5:
                idx_l = 0 if 0 in idx_source else 1
                idx_s = 2
                idx_r = 1 if 0 in idx_source else 0
                dl_prime = receiver_center[1]
                dn_prime = receiver_center[0]

            dm = np.abs(
                source_center[idx_s]-receiver_center[idx_s])
            dl = source_center[idx_l]
            dl_prime = receiver_center[idx_l]
            dn_prime = np.abs(
                source_center[idx_r]-receiver_center[idx_r])

            d = np.sqrt( ( (dl - dl_prime) ** 2 ) + ( dm ** 2 ) + (
                dn_prime ** 2) )

            # Equation 13
            A = ( dm - ( 0.5 * dd_m ) ) / ( np.sqrt( ( (
                dl - dl_prime) ** 2 ) + ( ( dm - (
                    0.5 * dd_m ) ) ** 2 ) + ( dn_prime ** 2) ) )

            # Equation 14
            B_num = dm + (0.5 * dd_m)
            B_denum =  np.sqrt(( np.square(dl - dl_prime) ) + (
                np.square(dm + (0.5*dd_m)) ) + (
                    np.square(dn_prime)) )
            B = B_num/B_denum

            # Equation 15
            one = np.arctan( np.abs( ( dl - (
                0.5*dd_l) - dl_prime ) / (dn_prime) ) )
            two = np.arctan( np.abs( ( dl + (
                0.5*dd_l) - dl_prime ) / (dn_prime) ) )

            k = -1 if np.abs(dl - dl_prime) < 1e-12 else 1

            theta = np.abs( one - (k*two) )

            # Equation 11
            ff =  (
                1 / (2 * np.pi) ) * (np.abs(
                    (A ** 2) - (B ** 2) )) * theta

        else:
            # parallel
            if np.abs(receiver_normal[0]) > 1e-5:
                dl = receiver_center[1]
                dm = receiver_center[0]
                dn = receiver_center[2]
                dl_prime = source_center[1]
                dm_prime = source_center[0]
                dn_prime = source_center[2]
                dd_l = patches_size[i_source, 1]
                dd_n = patches_size[i_source, 2]
            elif np.abs(receiver_normal[1]) > 1e-5:
                dl = receiver_center[0]
                dm = receiver_center[1]
                dn = receiver_center[2]
                dl_prime = source_center[0]
                dm_prime = source_center[1]
                dn_prime = source_center[2]
                dd_l = patches_size[i_source, 0]
                dd_n = patches_size[i_source, 2]
            elif np.abs(receiver_normal[2]) > 1e-5:
                dl = receiver_center[1]
                dm = receiver_center[2]
                dn = receiver_center[0]
                dl_prime = source_center[1]
                dm_prime = source_center[2]
                dn_prime = source_center[0]
                dd_l = patches_size[i_source, 1]
                dd_n = patches_size[i_source, 0]

            d = np.sqrt(
                ( (dl - dl_prime) ** 2 ) +
                ( (dn - dn_prime) ** 2 ) +
                ( (dm - dm_prime) ** 2 ) )
            # Equation 16
            ff =  ( dd_l * dd_n * ( (
                dm-dm_prime) ** 2 ) ) / ( np.pi * ( d**4 ) )

        form_factors[i_source, i_receiver] = ff
    return form_factors


@numba.jit(nopython=True)
def _create_patches(polygon_points:np.ndarray, max_size):
    """Create patches from a polygon."""
    size = np.empty(polygon_points.shape[1])
    for i in range(polygon_points.shape[1]):
        size[i] = polygon_points[:, i].max() - polygon_points[:, i].min()
    patch_nums = np.array([int(n) for n in size/max_size])
    real_size = size/patch_nums
    if patch_nums[2] == 0:
        x_idx = 0
        y_idx = 1
    if patch_nums[1] == 0:
        x_idx = 0
        y_idx = 2
    if patch_nums[0] == 0:
        x_idx = 1
        y_idx = 2

    x_min = np.min(polygon_points.T[x_idx])
    y_min = np.min(polygon_points.T[y_idx])

    n_patches = patch_nums[x_idx]*patch_nums[y_idx]
    patches_points = np.empty((n_patches, 4, 3))
    i = 0
    for i_x in range(patch_nums[x_idx]):
        for i_y in range(patch_nums[y_idx]):
            points = polygon_points.copy()
            points[0, x_idx] = x_min + i_x * real_size[x_idx]
            points[0, y_idx] = y_min + i_y * real_size[y_idx]
            points[1, x_idx] = x_min + (i_x+1) * real_size[x_idx]
            points[1, y_idx] = y_min + i_y * real_size[y_idx]
            points[3, x_idx] = x_min + i_x * real_size[x_idx]
            points[3, y_idx] = y_min + (i_y+1) * real_size[y_idx]
            points[2, x_idx] = x_min + (i_x+1) * real_size[x_idx]
            points[2, y_idx] = y_min + (i_y+1) * real_size[y_idx]
            patches_points[i] = points
            i += 1

    return patches_points


@numba.jit(nopython=True)
def _calculate_center(points):
    return np.sum(points, axis=-2) / points.shape[-2]

@numba.jit(nopython=True)
def _calculate_size(points):
    vec1 = points[..., 0, :]-points[..., 1, :]
    vec2 = points[..., 1, :]-points[..., 2, :]
    return np.abs(vec1-vec2)

@numba.jit(nopython=True)
def _calculate_area(points):
    vec1 = points[..., 0, :]-points[..., 1, :]
    vec2 = points[..., 1, :]-points[..., 2, :]
    size = vec1-vec2
    return np.abs(
        size[..., 0]*size[..., 1] + size[..., 1]*size[..., 2] \
            + size[..., 0]*size[..., 2])

# @numba.jit(nopython=True)
def _calculate_energy_exchange(
        visible_patches, form_factors_tilde, patches_center, max_order_k,
        n_patches, n_bins):


    for k in range(2, max_order_k+1):
        for ii in range(visible_patches.shape[0]):
            for jj in range(2):
                if jj == 0:
                    i = visible_patches[ii, 0]
                    j = visible_patches[ii, 1]
                else:
                    j = visible_patches[ii, 0]
                    i = visible_patches[ii, 1]
                distance = np.linalg.norm(
                    patches_center[i]-patches_center[j])
                energy = np.zeros((n_bins, ))
                n_non_zero = np.zeros((n_bins, ), dtype=np.int64)
                for h in range(n_patches):
                    mask = form_factors_tilde[h, i, j, :] > 0
                    if mask.sum() > 0:
                        energy[mask] += form_factors_tilde[h, i, j, mask]
                        n_non_zero[mask] += 1
                energy = energy/n_non_zero
                assert np.sum(energy - form_factors_tilde[j, i, j, :]) < 1e-12
                if np.sum(n_non_zero) > 0:
                    # if k == 2:
                    energy_exchange[k, i, j, :-1] = energy
                    energy_exchange[k, i, j, -1] = distance
                    # else:
                    #     energy_exchange[k, i, j, :-1] = np.sum(energy_exchange[
                    #         k-1, i, j, :-1])*energy
                    #     energy_exchange[k, i, j, -1] = energy_exchange[
                    #         k-1, i, j, -1] + distance

    return energy_exchange
<|MERGE_RESOLUTION|>--- conflicted
+++ resolved
@@ -663,18 +663,11 @@
         S_z = source_pos[indexes[2]]
 
         half_l = dd_l/2
-<<<<<<< HEAD
-=======
         # half_n = dd_n/2
->>>>>>> c1cd29b6
         half_m = dd_m/2
 
         sin_phi_delta = (dl + half_l - S_x)/ (np.sqrt(np.square(
             dl+half_l-S_x) + np.square(dm-S_y) + np.square(dn-S_z)))
-<<<<<<< HEAD
-
-=======
->>>>>>> c1cd29b6
         test1 = (dl - half_l) <= S_x
         test2 = S_x <= (dl + half_l)
         k_phi = -1 if test1 and test2 else 1
