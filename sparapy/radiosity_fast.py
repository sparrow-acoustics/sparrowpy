--- conflicted
+++ resolved
@@ -931,15 +931,9 @@
     """
     n_patches = patches_normal.shape[0]
     form_factors = np.zeros((n_patches, n_patches))
-<<<<<<< HEAD
-    for iD in numba.prange(visible_patches.shape[0]):
-        i = int(visible_patches[iD,0])
-        j = int(visible_patches[iD,1])
-=======
     for pairID in numba.prange(visible_patches.shape[0]):
         i = int(visible_patches[pairID,0])
         j = int(visible_patches[pairID,1])
->>>>>>> 76480c53
         form_factors[i,j] = univ_ff(source_pts=patches_points[i], source_normal=patches_normal[i], receiving_pts=patches_points[j], receiving_normal=patches_normal[j])
 
 
