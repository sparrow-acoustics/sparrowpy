--- conflicted
+++ resolved
@@ -238,18 +238,8 @@
         else:
             raise NotImplementedError()
         if algorithm == 'recursive':
-<<<<<<< HEAD
             # add first 2 order energy exchange
             ir = ir.T
-=======
-
-            n_samples = int(histogram_length/histogram_time_resolution)
-            ir = np.array(
-                [np.zeros((n_samples)) for _ in range(self.n_bins)]).T
-            patch_receiver_distance = self.patches_center - receiver_pos
-            air_attenuation = self._air_attenuation
-            patches_normal = self._patches_normal
->>>>>>> 683d5e25
             energy_0 = self.energy_0
             energy_1 = self.energy_1
             distance_1 = self.distance_1
