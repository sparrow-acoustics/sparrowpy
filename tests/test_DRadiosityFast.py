"""Test radiosity module."""
import numpy as np
import numpy.testing as npt
import pytest
import pyfar as pf
import os
import sparrowpy as sp
import sofar as sf

def test_init(sample_walls):
<<<<<<< HEAD
    radiosity = sp.DirectionalRadiosityFast.from_polygon(sample_walls[:2], 0.2)
    npt.assert_almost_equal(radiosity.patches_points.shape, (150, 4, 3))
    npt.assert_almost_equal(radiosity.patches_area.shape, (150))
    npt.assert_almost_equal(radiosity.patches_center.shape, (150, 3))
    npt.assert_almost_equal(radiosity.patches_size.shape, (150, 3))
    npt.assert_almost_equal(radiosity.patches_normal.shape, (150, 3))


def test_check_visibility(sample_walls):
    radiosity = sp.DirectionalRadiosityFast.from_polygon(sample_walls[:2], 0.2)
=======
    radiosity = sp.DirectionalRadiosityFast.from_polygon(sample_walls, 0.5)
    npt.assert_almost_equal(radiosity.patches_points.shape, (24, 4, 3))
    npt.assert_almost_equal(radiosity.patches_area.shape, (24))
    npt.assert_almost_equal(radiosity.patches_center.shape, (24, 3))
    npt.assert_almost_equal(radiosity.patches_size.shape, (24, 3))
    npt.assert_almost_equal(radiosity.patches_normal.shape, (24, 3))


def test_check_visibility(sample_walls):
    radiosity = sp.DirectionalRadiosityFast.from_polygon(sample_walls, .5)
>>>>>>> adcdfe18
    radiosity.bake_geometry()
    npt.assert_almost_equal(radiosity._visibility_matrix.shape, (24,24))
    for i in range(6):
        k = i*4
        npt.assert_array_equal(radiosity._visibility_matrix[k+4:, k:k+4],
                               False)
        npt.assert_array_equal(radiosity._visibility_matrix[k:k+4, k+4:],
                               True)
    assert np.sum(radiosity._visibility_matrix) == 24**2-21*4**2


def test_check_visibility_wrapper(sample_walls):
<<<<<<< HEAD
    radiosity = sp.DirectionalRadiosityFast.from_polygon(sample_walls[:2], 0.2)
=======
    radiosity = sp.DirectionalRadiosityFast.from_polygon(sample_walls, 0.5)
>>>>>>> adcdfe18
    radiosity.bake_geometry()
    visibility_matrix = sp.geometry._check_patch2patch_visibility(
        radiosity.patches_center, radiosity.patches_normal,
        radiosity.patches_points)
    npt.assert_almost_equal(radiosity._visibility_matrix, visibility_matrix)


def test_compute_form_factors(sample_walls):
<<<<<<< HEAD
    radiosity = sp.DirectionalRadiosityFast.from_polygon(sample_walls[:2], 0.2)
=======
    radiosity = sp.DirectionalRadiosityFast.from_polygon(sample_walls, .5)
>>>>>>> adcdfe18
    radiosity.bake_geometry()
    npt.assert_almost_equal(radiosity.form_factors.shape, (24, 24))

def test_patch_2_out_dir_mapping():
    """Test patch centroid to brdf receiver direction map."""

    # input: two orthogonal walls with flipped up vector
    p0 = [[0,0,0],[0,1,0],[0,1,1],[0,0,1]]
    n0=[1,0,0]
    u0=[0,0,1]
    p1 = [[0,0,0],[1,0,0],[1,0,1],[0,0,1]]
    n1=[0,1,0]
    u1=[0,0,-1]

    walls = [sp.geometry.Polygon(points=p0,normal=n0,up_vector=u0),
             sp.geometry.Polygon(points=p1,normal=n1,up_vector=u1)]

    radiosity = sp.DirectionalRadiosityFast.from_polygon(walls, 1)

    # set brdf sampling with 45º resolution:
    # ensure predictable positions and some outgoing directions in horiz. plane
    samples = pf.samplings.sph_equal_angle(delta_angles=45)
    samples.weights=np.ones(samples.cshape[0])

    brdf_sources = samples[np.where((samples.elevation*180/np.pi >= 0))].copy()
    brdf_receivers=samples[np.where((samples.elevation*180/np.pi >= 0))].copy()
    frequencies = np.array([1000])

    brdf = sp.brdf.create_from_scattering(
        brdf_sources,
        brdf_receivers,
        pf.FrequencyData(.5*np.ones_like(frequencies), frequencies),
        pf.FrequencyData(.1*np.ones_like(frequencies), frequencies))

    radiosity.set_wall_brdf(
    np.arange(len(walls)), brdf, brdf_sources, brdf_receivers)

    radiosity.bake_geometry()

    # ensure that mapping has correct dimensions
    assert radiosity._patch_2_brdf_outgoing_index.ndim==2
    assert radiosity._patch_2_brdf_outgoing_index.shape[0]==radiosity.n_patches
    assert radiosity._patch_2_brdf_outgoing_index.shape[1]==radiosity.n_patches

    # index of own centroid stores invalid entry
    assert (radiosity._patch_2_brdf_outgoing_index[0,0] ==
            radiosity._brdf_outgoing_directions[0].cshape[0])
    assert (radiosity._patch_2_brdf_outgoing_index[1,1] ==
            radiosity._brdf_outgoing_directions[0].cshape[0])

    # index of centroid 1 relative to patch 0
    i0 = radiosity._patch_2_brdf_outgoing_index[0,1]
    # index of centroid 1 relative to patch 0
    i1 = radiosity._patch_2_brdf_outgoing_index[1,0]

    # indices are the same because the up vectors are flipped
    # there is a symmetry over the x=y plane
    assert (i0 == i1)
    v0=radiosity._brdf_outgoing_directions[0].cartesian[int(i0)]
    v1=radiosity._brdf_outgoing_directions[1].cartesian[int(i1)]
    # corresponding directions in xy plane
    npt.assert_almost_equal(v0[2],0)
    npt.assert_almost_equal(v1[2],0)
    # corresponding directions are symmetrical
    npt.assert_almost_equal(v0,-v1)


@pytest.mark.parametrize('walls', [
    # perpendicular walls
    [0, 2], [0, 3], [0, 4], [0, 5],
    [1, 2], [1, 3], [1, 4], [1, 5],
    [2, 0], [2, 1], [2, 4], [2, 5],
    [3, 0], [3, 1], [3, 4], [3, 5],
    [4, 0], [4, 1], [4, 2], [4, 3],
    [5, 0], [5, 1], [5, 2], [5, 3],
    # parallel walls
    [0, 1], [2, 3], [4, 5],
    [1, 0], [3, 2], [5, 4],
    ])
@pytest.mark.parametrize('patch_size', [
    0.5,
    ])
def test_form_factors_directivity_for_diffuse(
        sample_walls, walls, patch_size, sofa_data_diffuse):
    """Test form factor calculation for perpendicular walls."""
    wall_source = sample_walls[walls[0]]
    wall_receiver = sample_walls[walls[1]]
    walls = [wall_source, wall_receiver]

    radiosity = sp.DirectionalRadiosityFast.from_polygon(
        walls, patch_size)
    data, sources, receivers = sofa_data_diffuse
    radiosity.set_wall_brdf(
        np.arange(len(walls)), data, sources, receivers)
    radiosity.set_air_attenuation(
        pf.FrequencyData(np.zeros_like(data.frequencies), data.frequencies))
    radiosity.bake_geometry()

    form_factors_from_tilde = np.max(radiosity._form_factors_tilde, axis=2)
    for i in range(4):
        npt.assert_almost_equal(
            radiosity.form_factors[:4, 4:], form_factors_from_tilde[:4, 4:, i])
        npt.assert_almost_equal(
            radiosity.form_factors[:4, 4:].T,
            form_factors_from_tilde[4:, :4, i])

    for i in range(8):
        npt.assert_almost_equal(radiosity._form_factors_tilde[i, i, :, :], 0)


def test_set_wall_scattering(sample_walls, sofa_data_diffuse):
    radiosity = sp.DirectionalRadiosityFast.from_polygon(
        sample_walls[:2], 0.2)
    (data, sources, receivers) = sofa_data_diffuse
    radiosity.set_wall_brdf(np.arange(6), data, sources, receivers)
    # check shape of scattering matrix
    assert len(radiosity._brdf) == 1
    npt.assert_almost_equal(radiosity._brdf[0].shape, (4, 4, 4))
    npt.assert_array_equal(radiosity._brdf[0], 1)
    npt.assert_array_equal(radiosity._brdf_index, 0)
    # check source and receiver direction
    for i in range(6):
        assert (np.sum(
            radiosity._brdf_incoming_directions[i].cartesian * \
                radiosity.walls_normal[i,:],
            axis=-1)>0).all()
        assert (np.sum(
            radiosity._brdf_outgoing_directions[i].cartesian * \
                radiosity.walls_normal[i,:],
            axis=-1)>0).all()


def test_set_wall_scattering_different(sample_walls, sofa_data_diffuse):
    radiosity = sp.DirectionalRadiosityFast.from_polygon(
        sample_walls[:2], 0.2)
    (data, sources, receivers) = sofa_data_diffuse
    radiosity.set_wall_brdf([0, 1, 2], data, sources, receivers)
    radiosity.set_wall_brdf([3, 4, 5], data, sources, receivers)
    # check shape of scattering matrix
    assert len(radiosity._brdf) == 2
    for i in range(2):
        npt.assert_almost_equal(radiosity._brdf[i].shape, (4, 4, 4))
        npt.assert_array_equal(radiosity._brdf[i], 1)
    npt.assert_array_equal(radiosity._brdf_index[:3], 0)
    npt.assert_array_equal(radiosity._brdf_index[3:], 1)
    # check source and receiver direction
    for i in range(6):
        assert (np.sum(
            radiosity._brdf_incoming_directions[i].cartesian * \
                radiosity.walls_normal[i,:],
            axis=-1)>0).all()
        assert (np.sum(
            radiosity._brdf_outgoing_directions[i].cartesian * \
                radiosity.walls_normal[i,:],
            axis=-1)>0).all()


def test_set_air_attenuation(sample_walls):
    radiosity = sp.DirectionalRadiosityFast.from_polygon(
        sample_walls[:2], 0.2)
    radiosity.set_air_attenuation(pf.FrequencyData([0.1, 0.2], [500, 1000]))
    npt.assert_array_equal(radiosity._air_attenuation, [0.1, 0.2])


def test_total_number_of_patches():
    points = np.array([[0, 0, 0], [1, 0, 0], [1, 1, 0], [0, 1, 0]])
    result = sp.geometry._total_number_of_patches(points, 0.2)
    desired = 25
    assert result == desired


<<<<<<< HEAD
def test_set_wall_brdf_valid_input(sample_walls):
    """Test set_wall_brdf with valid inputs."""
    radiosity = sp.DirectionalRadiosityFast.from_polygon(
        sample_walls[:2], 0.2)
    wall_indexes = [0, 1]
    brdf = pf.FrequencyData(np.ones((3, 3, 1)), np.array([1000]))
    incoming_directions = pf.Coordinates([0, 0, 1], [0, 1, 0], [1, 0, 0])
    outgoing_directions = pf.Coordinates([0, 0, 1], [0, 1, 0], [1, 0, 0])

    radiosity.set_wall_brdf(
        wall_indexes, brdf, incoming_directions, outgoing_directions)

    assert len(radiosity._brdf) == 1
    assert radiosity._brdf_index[0] == 0
    assert radiosity._brdf_index[1] == 0


def test_set_wall_brdf_invalid_wall_indexes(sample_walls):
    radiosity = sp.DirectionalRadiosityFast.from_polygon(
        sample_walls[:2], 0.2)

    wall_indexes = "invalid"
    brdf = pf.FrequencyData(np.ones((3, 3, 1)), np.array([1000]))
    incoming_directions = pf.Coordinates([0, 0, 1], [0, 1, 0], [1, 0, 0])
    outgoing_directions = pf.Coordinates([0, 0, 1], [0, 1, 0], [1, 0, 0])

    with pytest.raises(AssertionError, match="Wall indexes must be a list"):
        radiosity.set_wall_brdf(
            wall_indexes, brdf, incoming_directions, outgoing_directions)


def test_set_wall_brdf_invalid_incoming_directions(sample_walls):
    """Test set_wall_brdf with invalid incoming_directions."""
    radiosity = sp.DirectionalRadiosityFast.from_polygon(
        sample_walls[:2], 0.2)

    wall_indexes = [0, 1]
    brdf = pf.FrequencyData(np.ones((3, 3, 1)), np.array([1000]))
    incoming_directions = "invalid"
    outgoing_directions = pf.Coordinates([0, 0, 1], [0, 1, 0], [1, 0, 0])

    with pytest.raises(
            AssertionError,
            match="Incoming directions must be of type pf.Coordinates"):
        radiosity.set_wall_brdf(
            wall_indexes, brdf, incoming_directions, outgoing_directions)


def test_set_wall_brdf_invalid_outgoing_directions(sample_walls):
    """Test set_wall_brdf with invalid outgoing_directions."""
    radiosity = sp.DirectionalRadiosityFast.from_polygon(
        sample_walls[:2], 0.2)

    wall_indexes = [0, 1]
    brdf = pf.FrequencyData(np.ones((3, 3, 1)), np.array([1000]))
    incoming_directions = pf.Coordinates([0, 0, 1], [0, 1, 0], [1, 0, 0])
    outgoing_directions = "invalid"

    with pytest.raises(
            AssertionError,
            match="Outgoing directions must be of type pf.Coordinates"):
        radiosity.set_wall_brdf(
            wall_indexes, brdf, incoming_directions, outgoing_directions)


def test_set_wall_brdf_negative_z_incoming(sample_walls):
    """Test set_wall_brdf with negative z-component in incoming_directions."""
    radiosity = sp.DirectionalRadiosityFast.from_polygon(
        sample_walls[:2], 0.2)

    wall_indexes = [0, 1]
    brdf = pf.FrequencyData(np.ones((3, 3, 1)), np.array([1000]))
    incoming_directions = pf.Coordinates([0, 0, -1], [0, 1, 0], [-1, 0, 0])
    outgoing_directions = pf.Coordinates([0, 0, 1], [0, 1, 0], [1, 0, 0])

    with pytest.raises(
            AssertionError,
            match="Sources must be in the positive half space"):
        radiosity.set_wall_brdf(
            wall_indexes, brdf, incoming_directions, outgoing_directions)


def test_set_wall_brdf_negative_z_outgoing(sample_walls):
    """Test set_wall_brdf with negative z-component in outgoing_directions."""
    radiosity = sp.DirectionalRadiosityFast.from_polygon(
        sample_walls[:2], 0.2)

    wall_indexes = [0, 1]
    brdf = pf.FrequencyData(np.ones((3, 3, 1)), np.array([1000]))
    incoming_directions = pf.Coordinates([0, 0, 1], [0, 1, 0], [1, 0, 0])
    outgoing_directions = pf.Coordinates([0, 0, -1], [0, 1, 0], [-1, 0, 0])

    with pytest.raises(
            AssertionError,
            match="Receivers must be in the positive half space"):
        radiosity.set_wall_brdf(
            wall_indexes, brdf, incoming_directions, outgoing_directions)
=======
def test_init_source_with_directivity(sample_walls):
    radiosity = sp.DirectionalRadiosityFast.from_polygon(
        sample_walls, 1)

    position = np.array([0, 0, 0])
    view = np.array([1, 0, 0])
    up = np.array([0, 0, 1])
    path = os.path.join(
        os.path.dirname(__file__), 'test_data',
        'Genelec8020_DAF_2016_1x1.v17.ms.sofa')
    directivity = sp.sound_object.DirectivityMS(path)
    sound_source = sp.sound_object.SoundSource(position, view, up, directivity)

    # try without directivity
    radiosity.init_source_energy(pf.Coordinates(*position))
    init_energy = radiosity._energy_init_source
    distance_patches_to_source = radiosity._distance_patches_to_source
    assert isinstance(radiosity._source, pf.Coordinates)

    # try with directivity
    radiosity.init_source_energy(sound_source)
    init_energy_dir = radiosity._energy_init_source
    distance_patches_to_source_dir = radiosity._distance_patches_to_source

    assert not np.allclose(init_energy, init_energy_dir)
    npt.assert_allclose(
        distance_patches_to_source, distance_patches_to_source_dir)
    assert isinstance(radiosity._source, sp.sound_object.SoundSource)


def test_init_source_with_directivity_frequency(sample_walls):
    radiosity = sp.DirectionalRadiosityFast.from_polygon(
        sample_walls, 1)

    position = np.array([0, 0, 0])
    view = np.array([1, 0, 0])
    up = np.array([0, 0, 1])
    path = os.path.join(
        os.path.dirname(__file__), 'test_data',
        'Genelec8020_DAF_2016_1x1.v17.ms.sofa')

    # create directivity
    directivity = sp.sound_object.DirectivityMS(path)
    sound_source = sp.sound_object.SoundSource(position, view, up, directivity)

    # set air attenuation
    frequencies = sf.read_sofa(path, verbose=False).N
    radiosity.set_air_attenuation(
        pf.FrequencyData(np.zeros_like(frequencies), frequencies))

    # try without directivity
    radiosity.init_source_energy(pf.Coordinates(*position))
    init_energy = radiosity._energy_init_source
    distance_patches_to_source = radiosity._distance_patches_to_source

    # try with directivity
    radiosity.init_source_energy(sound_source)
    init_energy_dir = radiosity._energy_init_source
    distance_patches_to_source_dir = radiosity._distance_patches_to_source

    assert not np.allclose(init_energy, init_energy_dir)
    npt.assert_allclose(
        distance_patches_to_source, distance_patches_to_source_dir)

    # test if first frequency bin is same as above
    npt.assert_allclose(
        np.array([
            [0.        ], [2.13215939], [0.        ],
            [2.16329116], [0.        ], [2.12899306]]),
            init_energy_dir[..., 0])

    # test if other frequency bins are not same as first one
    for i in range(1, frequencies.shape[0]):
        assert not np.allclose(
            np.array([
                [[0.        ]], [[2.13215939]], [[0.        ]],
                [[2.16329116]], [[0.        ]], [[2.12899306]]]),
                init_energy_dir[..., i])


def test_collect_receiver_direct_sound(sample_walls):
    radiosity = sp.DirectionalRadiosityFast.from_polygon(
        sample_walls, 1)

    position = np.array([0, 0, 0])
    view = np.array([1, 0, 0])
    up = np.array([0, 0, 1])
    path = os.path.join(
        os.path.dirname(__file__), 'test_data',
        'Genelec8020_DAF_2016_1x1.v17.ms.sofa')

    # create directivity
    directivity = sp.sound_object.DirectivityMS(path)
    sound_source = sp.sound_object.SoundSource(position, view, up, directivity)

    # set air attenuation
    frequencies = sf.read_sofa(path, verbose=False).N
    radiosity.set_air_attenuation(
        pf.FrequencyData(np.zeros_like(frequencies), frequencies))

    # try with directivity
    radiosity.init_source_energy(sound_source)
    radiosity.calculate_energy_exchange(343, 0.1, 1)

    receivers = pf.Coordinates([0.5, 0.5], 0, 0)
    direct_sound, delay_samples = radiosity.calculate_direct_sound(
        receivers)
    n_receivers = receivers.cshape[0]
    n_bins = radiosity.n_bins
    npt.assert_almost_equal(direct_sound.shape, (n_receivers, n_bins))
    npt.assert_almost_equal(delay_samples.shape, (n_receivers))

    npt.assert_almost_equal(direct_sound[0], direct_sound[1])
    npt.assert_almost_equal(delay_samples[0], delay_samples[1])


def test_collect_receiver_mono_direct_sound(sample_walls):
    radiosity = sp.DirectionalRadiosityFast.from_polygon(
        sample_walls, 1)

    position = np.array([0, 0, 0])
    view = np.array([1, 0, 0])
    up = np.array([0, 0, 1])
    path = os.path.join(
        os.path.dirname(__file__), 'test_data',
        'Genelec8020_DAF_2016_1x1.v17.ms.sofa')

    # create directivity
    directivity = sp.sound_object.DirectivityMS(path)
    sound_source = sp.sound_object.SoundSource(position, view, up, directivity)

    # set air attenuation
    frequencies = sf.read_sofa(path, verbose=False).N
    radiosity.set_air_attenuation(
        pf.FrequencyData(np.zeros_like(frequencies), frequencies))

    # try with directivity
    radiosity.init_source_energy(sound_source)
    radiosity.calculate_energy_exchange(343, 0.001, .1)

    receivers = pf.Coordinates([0.5, 0.5], 0, 0)
    direct_sound, delay_samples = radiosity.calculate_direct_sound(
        receivers)

    etc = radiosity.collect_energy_receiver_mono(
        receivers, True)
    npt.assert_almost_equal(
        etc.time[
            np.arange(len(delay_samples)), : , delay_samples], direct_sound)


def test_collect_receiver_mono_direct_sound_with_brdf(
        sample_walls, sofa_data_diffuse_full_third_octave):
    brdf, sources, receivers = sofa_data_diffuse_full_third_octave
    radiosity = sp.DirectionalRadiosityFast.from_polygon(
        sample_walls, 1)

    position = np.array([0, 0, 0])
    view = np.array([1, 0, 0])
    up = np.array([0, 0, 1])
    path = os.path.join(
        os.path.dirname(__file__), 'test_data',
        'Genelec8020_DAF_2016_1x1.v17.ms.sofa')

    # create directivity
    directivity = sp.sound_object.DirectivityMS(path)
    sound_source = sp.sound_object.SoundSource(position, view, up, directivity)

    # set air attenuation
    radiosity.set_wall_brdf(
        np.arange(6), brdf, sources, receivers)

    # try with directivity
    radiosity.init_source_energy(sound_source)
    radiosity.calculate_energy_exchange(343, 0.001, .1)

    receivers = pf.Coordinates([0.5, 0.5], 0, 0)
    direct_sound, delay_samples = radiosity.calculate_direct_sound(
        receivers)

    etc = radiosity.collect_energy_receiver_mono(
        receivers, True)
    npt.assert_almost_equal(
        etc.time[
            np.arange(len(delay_samples)), : , delay_samples], direct_sound)
>>>>>>> adcdfe18
<|MERGE_RESOLUTION|>--- conflicted
+++ resolved
@@ -8,18 +8,6 @@
 import sofar as sf
 
 def test_init(sample_walls):
-<<<<<<< HEAD
-    radiosity = sp.DirectionalRadiosityFast.from_polygon(sample_walls[:2], 0.2)
-    npt.assert_almost_equal(radiosity.patches_points.shape, (150, 4, 3))
-    npt.assert_almost_equal(radiosity.patches_area.shape, (150))
-    npt.assert_almost_equal(radiosity.patches_center.shape, (150, 3))
-    npt.assert_almost_equal(radiosity.patches_size.shape, (150, 3))
-    npt.assert_almost_equal(radiosity.patches_normal.shape, (150, 3))
-
-
-def test_check_visibility(sample_walls):
-    radiosity = sp.DirectionalRadiosityFast.from_polygon(sample_walls[:2], 0.2)
-=======
     radiosity = sp.DirectionalRadiosityFast.from_polygon(sample_walls, 0.5)
     npt.assert_almost_equal(radiosity.patches_points.shape, (24, 4, 3))
     npt.assert_almost_equal(radiosity.patches_area.shape, (24))
@@ -30,7 +18,6 @@
 
 def test_check_visibility(sample_walls):
     radiosity = sp.DirectionalRadiosityFast.from_polygon(sample_walls, .5)
->>>>>>> adcdfe18
     radiosity.bake_geometry()
     npt.assert_almost_equal(radiosity._visibility_matrix.shape, (24,24))
     for i in range(6):
@@ -43,11 +30,7 @@
 
 
 def test_check_visibility_wrapper(sample_walls):
-<<<<<<< HEAD
-    radiosity = sp.DirectionalRadiosityFast.from_polygon(sample_walls[:2], 0.2)
-=======
     radiosity = sp.DirectionalRadiosityFast.from_polygon(sample_walls, 0.5)
->>>>>>> adcdfe18
     radiosity.bake_geometry()
     visibility_matrix = sp.geometry._check_patch2patch_visibility(
         radiosity.patches_center, radiosity.patches_normal,
@@ -56,11 +39,7 @@
 
 
 def test_compute_form_factors(sample_walls):
-<<<<<<< HEAD
-    radiosity = sp.DirectionalRadiosityFast.from_polygon(sample_walls[:2], 0.2)
-=======
     radiosity = sp.DirectionalRadiosityFast.from_polygon(sample_walls, .5)
->>>>>>> adcdfe18
     radiosity.bake_geometry()
     npt.assert_almost_equal(radiosity.form_factors.shape, (24, 24))
 
@@ -232,105 +211,6 @@
     assert result == desired
 
 
-<<<<<<< HEAD
-def test_set_wall_brdf_valid_input(sample_walls):
-    """Test set_wall_brdf with valid inputs."""
-    radiosity = sp.DirectionalRadiosityFast.from_polygon(
-        sample_walls[:2], 0.2)
-    wall_indexes = [0, 1]
-    brdf = pf.FrequencyData(np.ones((3, 3, 1)), np.array([1000]))
-    incoming_directions = pf.Coordinates([0, 0, 1], [0, 1, 0], [1, 0, 0])
-    outgoing_directions = pf.Coordinates([0, 0, 1], [0, 1, 0], [1, 0, 0])
-
-    radiosity.set_wall_brdf(
-        wall_indexes, brdf, incoming_directions, outgoing_directions)
-
-    assert len(radiosity._brdf) == 1
-    assert radiosity._brdf_index[0] == 0
-    assert radiosity._brdf_index[1] == 0
-
-
-def test_set_wall_brdf_invalid_wall_indexes(sample_walls):
-    radiosity = sp.DirectionalRadiosityFast.from_polygon(
-        sample_walls[:2], 0.2)
-
-    wall_indexes = "invalid"
-    brdf = pf.FrequencyData(np.ones((3, 3, 1)), np.array([1000]))
-    incoming_directions = pf.Coordinates([0, 0, 1], [0, 1, 0], [1, 0, 0])
-    outgoing_directions = pf.Coordinates([0, 0, 1], [0, 1, 0], [1, 0, 0])
-
-    with pytest.raises(AssertionError, match="Wall indexes must be a list"):
-        radiosity.set_wall_brdf(
-            wall_indexes, brdf, incoming_directions, outgoing_directions)
-
-
-def test_set_wall_brdf_invalid_incoming_directions(sample_walls):
-    """Test set_wall_brdf with invalid incoming_directions."""
-    radiosity = sp.DirectionalRadiosityFast.from_polygon(
-        sample_walls[:2], 0.2)
-
-    wall_indexes = [0, 1]
-    brdf = pf.FrequencyData(np.ones((3, 3, 1)), np.array([1000]))
-    incoming_directions = "invalid"
-    outgoing_directions = pf.Coordinates([0, 0, 1], [0, 1, 0], [1, 0, 0])
-
-    with pytest.raises(
-            AssertionError,
-            match="Incoming directions must be of type pf.Coordinates"):
-        radiosity.set_wall_brdf(
-            wall_indexes, brdf, incoming_directions, outgoing_directions)
-
-
-def test_set_wall_brdf_invalid_outgoing_directions(sample_walls):
-    """Test set_wall_brdf with invalid outgoing_directions."""
-    radiosity = sp.DirectionalRadiosityFast.from_polygon(
-        sample_walls[:2], 0.2)
-
-    wall_indexes = [0, 1]
-    brdf = pf.FrequencyData(np.ones((3, 3, 1)), np.array([1000]))
-    incoming_directions = pf.Coordinates([0, 0, 1], [0, 1, 0], [1, 0, 0])
-    outgoing_directions = "invalid"
-
-    with pytest.raises(
-            AssertionError,
-            match="Outgoing directions must be of type pf.Coordinates"):
-        radiosity.set_wall_brdf(
-            wall_indexes, brdf, incoming_directions, outgoing_directions)
-
-
-def test_set_wall_brdf_negative_z_incoming(sample_walls):
-    """Test set_wall_brdf with negative z-component in incoming_directions."""
-    radiosity = sp.DirectionalRadiosityFast.from_polygon(
-        sample_walls[:2], 0.2)
-
-    wall_indexes = [0, 1]
-    brdf = pf.FrequencyData(np.ones((3, 3, 1)), np.array([1000]))
-    incoming_directions = pf.Coordinates([0, 0, -1], [0, 1, 0], [-1, 0, 0])
-    outgoing_directions = pf.Coordinates([0, 0, 1], [0, 1, 0], [1, 0, 0])
-
-    with pytest.raises(
-            AssertionError,
-            match="Sources must be in the positive half space"):
-        radiosity.set_wall_brdf(
-            wall_indexes, brdf, incoming_directions, outgoing_directions)
-
-
-def test_set_wall_brdf_negative_z_outgoing(sample_walls):
-    """Test set_wall_brdf with negative z-component in outgoing_directions."""
-    radiosity = sp.DirectionalRadiosityFast.from_polygon(
-        sample_walls[:2], 0.2)
-
-    wall_indexes = [0, 1]
-    brdf = pf.FrequencyData(np.ones((3, 3, 1)), np.array([1000]))
-    incoming_directions = pf.Coordinates([0, 0, 1], [0, 1, 0], [1, 0, 0])
-    outgoing_directions = pf.Coordinates([0, 0, -1], [0, 1, 0], [-1, 0, 0])
-
-    with pytest.raises(
-            AssertionError,
-            match="Receivers must be in the positive half space"):
-        radiosity.set_wall_brdf(
-            wall_indexes, brdf, incoming_directions, outgoing_directions)
-=======
 def test_init_source_with_directivity(sample_walls):
     radiosity = sp.DirectionalRadiosityFast.from_polygon(
         sample_walls, 1)
@@ -516,4 +396,102 @@
     npt.assert_almost_equal(
         etc.time[
             np.arange(len(delay_samples)), : , delay_samples], direct_sound)
->>>>>>> adcdfe18
+
+
+def test_set_wall_brdf_valid_input(sample_walls):
+    """Test set_wall_brdf with valid inputs."""
+    radiosity = sp.DirectionalRadiosityFast.from_polygon(
+        sample_walls[:2], 0.2)
+    wall_indexes = [0, 1]
+    brdf = pf.FrequencyData(np.ones((3, 3, 1)), np.array([1000]))
+    incoming_directions = pf.Coordinates([0, 0, 1], [0, 1, 0], [1, 0, 0])
+    outgoing_directions = pf.Coordinates([0, 0, 1], [0, 1, 0], [1, 0, 0])
+
+    radiosity.set_wall_brdf(
+        wall_indexes, brdf, incoming_directions, outgoing_directions)
+
+    assert len(radiosity._brdf) == 1
+    assert radiosity._brdf_index[0] == 0
+    assert radiosity._brdf_index[1] == 0
+
+
+def test_set_wall_brdf_invalid_wall_indexes(sample_walls):
+    radiosity = sp.DirectionalRadiosityFast.from_polygon(
+        sample_walls[:2], 0.2)
+
+    wall_indexes = "invalid"
+    brdf = pf.FrequencyData(np.ones((3, 3, 1)), np.array([1000]))
+    incoming_directions = pf.Coordinates([0, 0, 1], [0, 1, 0], [1, 0, 0])
+    outgoing_directions = pf.Coordinates([0, 0, 1], [0, 1, 0], [1, 0, 0])
+
+    with pytest.raises(AssertionError, match="Wall indexes must be a list"):
+        radiosity.set_wall_brdf(
+            wall_indexes, brdf, incoming_directions, outgoing_directions)
+
+
+def test_set_wall_brdf_invalid_incoming_directions(sample_walls):
+    """Test set_wall_brdf with invalid incoming_directions."""
+    radiosity = sp.DirectionalRadiosityFast.from_polygon(
+        sample_walls[:2], 0.2)
+
+    wall_indexes = [0, 1]
+    brdf = pf.FrequencyData(np.ones((3, 3, 1)), np.array([1000]))
+    incoming_directions = "invalid"
+    outgoing_directions = pf.Coordinates([0, 0, 1], [0, 1, 0], [1, 0, 0])
+
+    with pytest.raises(
+            AssertionError,
+            match="Incoming directions must be of type pf.Coordinates"):
+        radiosity.set_wall_brdf(
+            wall_indexes, brdf, incoming_directions, outgoing_directions)
+
+
+def test_set_wall_brdf_invalid_outgoing_directions(sample_walls):
+    """Test set_wall_brdf with invalid outgoing_directions."""
+    radiosity = sp.DirectionalRadiosityFast.from_polygon(
+        sample_walls[:2], 0.2)
+
+    wall_indexes = [0, 1]
+    brdf = pf.FrequencyData(np.ones((3, 3, 1)), np.array([1000]))
+    incoming_directions = pf.Coordinates([0, 0, 1], [0, 1, 0], [1, 0, 0])
+    outgoing_directions = "invalid"
+
+    with pytest.raises(
+            AssertionError,
+            match="Outgoing directions must be of type pf.Coordinates"):
+        radiosity.set_wall_brdf(
+            wall_indexes, brdf, incoming_directions, outgoing_directions)
+
+
+def test_set_wall_brdf_negative_z_incoming(sample_walls):
+    """Test set_wall_brdf with negative z-component in incoming_directions."""
+    radiosity = sp.DirectionalRadiosityFast.from_polygon(
+        sample_walls[:2], 0.2)
+
+    wall_indexes = [0, 1]
+    brdf = pf.FrequencyData(np.ones((3, 3, 1)), np.array([1000]))
+    incoming_directions = pf.Coordinates([0, 0, -1], [0, 1, 0], [-1, 0, 0])
+    outgoing_directions = pf.Coordinates([0, 0, 1], [0, 1, 0], [1, 0, 0])
+
+    with pytest.raises(
+            AssertionError,
+            match="Sources must be in the positive half space"):
+        radiosity.set_wall_brdf(
+            wall_indexes, brdf, incoming_directions, outgoing_directions)
+
+
+def test_set_wall_brdf_negative_z_outgoing(sample_walls):
+    """Test set_wall_brdf with negative z-component in outgoing_directions."""
+    radiosity = sp.DirectionalRadiosityFast.from_polygon(
+        sample_walls[:2], 0.2)
+
+    wall_indexes = [0, 1]
+    brdf = pf.FrequencyData(np.ones((3, 3, 1)), np.array([1000]))
+    incoming_directions = pf.Coordinates([0, 0, 1], [0, 1, 0], [1, 0, 0])
+    outgoing_directions = pf.Coordinates([0, 0, -1], [0, 1, 0], [-1, 0, 0])
+
+    with pytest.raises(
+            AssertionError,
+            match="Receivers must be in the positive half space"):
+        radiosity.set_wall_brdf(
+            wall_indexes, brdf, incoming_directions, outgoing_directions)