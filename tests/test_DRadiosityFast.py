"""Test radiosity module."""
import numpy as np
import numpy.testing as npt
import pytest
import pyfar as pf

import sparrowpy as sp


<<<<<<< HEAD
create_reference_files = False

def test_init_from_polygon(sample_walls):
    radiosity = sp.DRadiosityFast.from_polygon(sample_walls, 0.2)
=======
def test_init(sample_walls):
    radiosity = sp.DirectionalRadiosityFast.from_polygon(sample_walls, 0.2)
>>>>>>> baf7bcac
    npt.assert_almost_equal(radiosity.patches_points.shape, (150, 4, 3))
    npt.assert_almost_equal(radiosity.patches_area.shape, (150))
    npt.assert_almost_equal(radiosity.patches_center.shape, (150, 3))
    npt.assert_almost_equal(radiosity.patches_size.shape, (150, 3))
    npt.assert_almost_equal(radiosity.patches_normal.shape, (150, 3))

@pytest.mark.parametrize('filename', [
    "tests/test_data/cube.blend",
    "tests/test_data/cube.stl",
    ])
def test_init_from_file(filename):
    radiosity = sp.DRadiosityFast.from_file(filename,np.sqrt(2))
    npt.assert_almost_equal(radiosity.patches_points.shape, (12, 3, 3))
    npt.assert_almost_equal(radiosity.patches_area.shape, (12))
    npt.assert_almost_equal(radiosity.patches_center.shape, (12, 3))
    npt.assert_almost_equal(radiosity.patches_size.shape, (12, 3))
    npt.assert_almost_equal(radiosity.patches_normal.shape, (12, 3))


@pytest.mark.parametrize('filename', [
    "tests/test_data/sample_walls.blend",
    ])
def test_init_comparison(filename, sample_walls):
    radifile = sp.DRadiosityFast.from_file(filename)
    radipoly = sp.DRadiosityFast.from_polygon(sample_walls, patch_size=1)
    npt.assert_equal(radifile.patches_points.shape,
                     radipoly.patches_points.shape)
    npt.assert_equal(radifile.patches_area.shape,
                     radipoly.patches_area.shape)
    npt.assert_equal(radifile.patches_center.shape,
                     radipoly.patches_center.shape)
    npt.assert_equal(radifile.patches_size.shape,
                     radipoly.patches_size.shape)
    npt.assert_equal(radifile.patches_normal.shape,
                     radipoly.patches_normal.shape)

    radifile = sp.DRadiosityFast.from_file(filename, patch_size=.5,
                                           auto_patches=False)
    radipoly = sp.DRadiosityFast.from_polygon(sample_walls, patch_size=.5)
    npt.assert_equal(radifile.patches_points.shape,
                     radipoly.patches_points.shape)
    npt.assert_equal(radifile.patches_area.shape,
                     radipoly.patches_area.shape)
    npt.assert_equal(radifile.patches_center.shape,
                     radipoly.patches_center.shape)
    npt.assert_equal(radifile.patches_size.shape,
                     radipoly.patches_size.shape)
    npt.assert_equal(radifile.patches_normal.shape,
                     radipoly.patches_normal.shape)


def test_check_visibility(sample_walls):
    radiosity = sp.DirectionalRadiosityFast.from_polygon(sample_walls, 0.2)
    radiosity.bake_geometry()
    npt.assert_almost_equal(radiosity._visibility_matrix.shape, (150, 150))
    # npt.assert_array_equal(
    #     radiosity._visibility_matrix, radiosity._visibility_matrix.T)
    npt.assert_array_equal(radiosity._visibility_matrix[:25, :25], False)
    npt.assert_array_equal(radiosity._visibility_matrix[:25, 25:], True)
    npt.assert_array_equal(radiosity._visibility_matrix[25:50, 25:50], False)
    assert np.sum(radiosity._visibility_matrix) == 25*5*25*6/2


def test_check_visibility_wrapper(sample_walls):
    radiosity = sp.DirectionalRadiosityFast.from_polygon(sample_walls, 0.2)
    radiosity.bake_geometry()
    visibility_matrix = sp.radiosity_fast.geometry.check_visibility(
        radiosity.patches_center, radiosity.patches_normal,
        radiosity.patches_points)
    npt.assert_almost_equal(radiosity._visibility_matrix, visibility_matrix)


def test_compute_form_factors(sample_walls):
    radiosity = sp.DirectionalRadiosityFast.from_polygon(sample_walls, 0.2)
    radiosity.bake_geometry()
    npt.assert_almost_equal(radiosity.form_factors.shape, (150, 150))
    radiosity.bake_geometry(ff_method='universal')
    npt.assert_almost_equal(radiosity.form_factors.shape, (150, 150))



@pytest.mark.parametrize('walls', [
    # perpendicular walls
    [0, 2], [0, 3], [0, 4], [0, 5],
    [1, 2], [1, 3], [1, 4], [1, 5],
    [2, 0], [2, 1], [2, 4], [2, 5],
    [3, 0], [3, 1], [3, 4], [3, 5],
    [4, 0], [4, 1], [4, 2], [4, 3],
    [5, 0], [5, 1], [5, 2], [5, 3],
    # parallel walls
    [0, 1], [2, 3], [4, 5],
    [1, 0], [3, 2], [5, 4],
    ])
@pytest.mark.parametrize('patch_size', [
    0.5,
    ])
def test_form_factors_directivity_for_diffuse(
        sample_walls, walls, patch_size, sofa_data_diffuse):
    """Test form factor calculation for perpendicular walls."""
    wall_source = sample_walls[walls[0]]
    wall_receiver = sample_walls[walls[1]]
    walls = [wall_source, wall_receiver]

    radiosity = sp.DirectionalRadiosityFast.from_polygon(
        walls, patch_size)
    data, sources, receivers = sofa_data_diffuse
    radiosity.set_wall_scattering(
        np.arange(len(walls)), data, sources, receivers)
    radiosity.set_air_attenuation(
        pf.FrequencyData(np.zeros_like(data.frequencies), data.frequencies))
    radiosity.set_wall_absorption(
        np.arange(len(walls)),
        pf.FrequencyData(np.zeros_like(data.frequencies), data.frequencies))
    radiosity.bake_geometry()

    form_factors_from_tilde = np.max(radiosity._form_factors_tilde, axis=2)
    for i in range(4):
        npt.assert_almost_equal(
            radiosity.form_factors[:4, 4:], form_factors_from_tilde[:4, 4:, i])
        npt.assert_almost_equal(
            radiosity.form_factors[:4, 4:].T,
            form_factors_from_tilde[4:, :4, i])

    for i in range(8):
        npt.assert_almost_equal(radiosity._form_factors_tilde[i, i, :, :], 0)


def test_set_wall_scattering(sample_walls, sofa_data_diffuse):
    radiosity = sp.DirectionalRadiosityFast.from_polygon(
        sample_walls, 0.2)
    (data, sources, receivers) = sofa_data_diffuse
    radiosity.set_wall_scattering(np.arange(6), data, sources, receivers)
    # check shape of scattering matrix
    assert len(radiosity._scattering) == 1
    npt.assert_almost_equal(radiosity._scattering[0].shape, (4, 4, 4))
    npt.assert_array_equal(radiosity._scattering[0], 1)
    npt.assert_array_equal(radiosity._scattering_index, 0)
    # check source and receiver direction
    for i in range(6):
        assert (np.sum(
            radiosity._sources[i].cartesian*radiosity.walls_normal[i,:],
            axis=-1)>0).all()
        assert (np.sum(
            radiosity._receivers[i].cartesian*radiosity.walls_normal[i,:],
            axis=-1)>0).all()


def test_set_wall_scattering_different(sample_walls, sofa_data_diffuse):
    radiosity = sp.DirectionalRadiosityFast.from_polygon(
        sample_walls, 0.2)
    (data, sources, receivers) = sofa_data_diffuse
    radiosity.set_wall_scattering([0, 1, 2], data, sources, receivers)
    radiosity.set_wall_scattering([3, 4, 5], data, sources, receivers)
    # check shape of scattering matrix
    assert len(radiosity._scattering) == 2
    for i in range(2):
        npt.assert_almost_equal(radiosity._scattering[i].shape, (4, 4, 4))
        npt.assert_array_equal(radiosity._scattering[i], 1)
    npt.assert_array_equal(radiosity._scattering_index[:3], 0)
    npt.assert_array_equal(radiosity._scattering_index[3:], 1)
    # check source and receiver direction
    for i in range(6):
        assert (np.sum(
            radiosity._sources[i].cartesian*radiosity.walls_normal[i,:],
            axis=-1)>0).all()
        assert (np.sum(
            radiosity._receivers[i].cartesian*radiosity.walls_normal[i,:],
            axis=-1)>0).all()


def test_set_wall_absorption(sample_walls):
    radiosity = sp.DirectionalRadiosityFast.from_polygon(
        sample_walls, 0.2)
    radiosity.set_wall_absorption(
        np.arange(6), pf.FrequencyData([0.1, 0.2], [500, 1000]))
    npt.assert_array_equal(radiosity._absorption[0], [0.1, 0.2])
    npt.assert_array_equal(radiosity._absorption_index, 0)


def test_set_wall_absorption_different(sample_walls):
    radiosity = sp.DirectionalRadiosityFast.from_polygon(
        sample_walls, 0.2)
    radiosity.set_wall_absorption(
        [0, 1, 2], pf.FrequencyData([0.1, 0.1], [500, 1000]))
    radiosity.set_wall_absorption(
        [3, 4, 5], pf.FrequencyData([0.2, 0.2], [500, 1000]))
    npt.assert_array_equal(radiosity._absorption[0], [0.1, 0.1])
    npt.assert_array_equal(radiosity._absorption[1], [0.2, 0.2])
    npt.assert_array_equal(radiosity._absorption_index[:3], 0)
    npt.assert_array_equal(radiosity._absorption_index[3:], 1)


def test_set_air_attenuation(sample_walls):
    radiosity = sp.DirectionalRadiosityFast.from_polygon(
        sample_walls, 0.2)
    radiosity.set_air_attenuation(pf.FrequencyData([0.1, 0.2], [500, 1000]))
    npt.assert_array_equal(radiosity._air_attenuation, [0.1, 0.2])


def test_total_number_of_patches():
    points = np.array([[0, 0, 0], [1, 0, 0], [1, 1, 0], [0, 1, 0]])
    result = sp.radiosity_fast.geometry.total_number_of_patches(points, 0.2)
    desired = 25
    assert result == desired<|MERGE_RESOLUTION|>--- conflicted
+++ resolved
@@ -7,15 +7,10 @@
 import sparrowpy as sp
 
 
-<<<<<<< HEAD
 create_reference_files = False
 
 def test_init_from_polygon(sample_walls):
     radiosity = sp.DRadiosityFast.from_polygon(sample_walls, 0.2)
-=======
-def test_init(sample_walls):
-    radiosity = sp.DirectionalRadiosityFast.from_polygon(sample_walls, 0.2)
->>>>>>> baf7bcac
     npt.assert_almost_equal(radiosity.patches_points.shape, (150, 4, 3))
     npt.assert_almost_equal(radiosity.patches_area.shape, (150))
     npt.assert_almost_equal(radiosity.patches_center.shape, (150, 3))
