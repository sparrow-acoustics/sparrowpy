"""Test radiosity module."""
import numpy as np
import numpy.testing as npt
import pytest
import os
import pyfar as pf

import sparrowpy as sp
import time
import matplotlib.pyplot as plt


<<<<<<< HEAD
create_reference_files = False

def test_init_from_polygon(sample_walls):
=======
def test_init(sample_walls):
>>>>>>> 0597c4ef
    radiosity = sp.DRadiosityFast.from_polygon(sample_walls, 0.2)
    npt.assert_almost_equal(radiosity.patches_points.shape, (150, 4, 3))
    npt.assert_almost_equal(radiosity.patches_area.shape, (150))
    npt.assert_almost_equal(radiosity.patches_center.shape, (150, 3))
    npt.assert_almost_equal(radiosity.patches_size.shape, (150, 3))
    npt.assert_almost_equal(radiosity.patches_normal.shape, (150, 3))

@pytest.mark.parametrize('filename', [
    "tests/test_data/cube.blend",
    "tests/test_data/cube.stl",
    ])
def test_init_from_file(filename):
    radiosity = sp.DRadiosityFast.from_blender_file(filename)
    npt.assert_almost_equal(radiosity.patches_points.shape, (150, 4, 3))
    npt.assert_almost_equal(radiosity.patches_area.shape, (150))
    npt.assert_almost_equal(radiosity.patches_center.shape, (150, 3))
    npt.assert_almost_equal(radiosity.patches_size.shape, (150, 3))
    npt.assert_almost_equal(radiosity.patches_normal.shape, (150, 3))


def test_check_visibility(sample_walls):
    radiosity = sp.DRadiosityFast.from_polygon(sample_walls, 0.2)
    radiosity.bake_geometry()
    npt.assert_almost_equal(radiosity._visibility_matrix.shape, (150, 150))
    # npt.assert_array_equal(
    #     radiosity._visibility_matrix, radiosity._visibility_matrix.T)
    npt.assert_array_equal(radiosity._visibility_matrix[:25, :25], False)
    npt.assert_array_equal(radiosity._visibility_matrix[:25, 25:], True)
    npt.assert_array_equal(radiosity._visibility_matrix[25:50, 25:50], False)
    assert np.sum(radiosity._visibility_matrix) == 25*5*25*6/2


def test_check_visibility_wrapper(sample_walls):
    radiosity = sp.DRadiosityFast.from_polygon(sample_walls, 0.2)
    radiosity.bake_geometry()
    visibility_matrix = sp.radiosity_fast.geometry.check_visibility(
        radiosity.patches_center, radiosity.patches_normal,
        radiosity.patches_points)
    npt.assert_almost_equal(radiosity._visibility_matrix, visibility_matrix)


def test_compute_form_factors(sample_walls):
    radiosity = sp.DRadiosityFast.from_polygon(sample_walls, 0.2)
    radiosity.bake_geometry()
    npt.assert_almost_equal(radiosity.form_factors.shape, (150, 150))
    radiosity.bake_geometry(ff_method='universal')
    npt.assert_almost_equal(radiosity.form_factors.shape, (150, 150))



@pytest.mark.parametrize('walls', [
    # perpendicular walls
    [0, 2], [0, 3], [0, 4], [0, 5],
    [1, 2], [1, 3], [1, 4], [1, 5],
    [2, 0], [2, 1], [2, 4], [2, 5],
    [3, 0], [3, 1], [3, 4], [3, 5],
    [4, 0], [4, 1], [4, 2], [4, 3],
    [5, 0], [5, 1], [5, 2], [5, 3],
    # parallel walls
    [0, 1], [2, 3], [4, 5],
    [1, 0], [3, 2], [5, 4],
    ])
@pytest.mark.parametrize('patch_size', [
    0.5,
    ])
def test_form_factors_directivity_for_diffuse(
        sample_walls, walls, patch_size, sofa_data_diffuse):
    """Test form factor calculation for perpendicular walls."""
    wall_source = sample_walls[walls[0]]
    wall_receiver = sample_walls[walls[1]]
    walls = [wall_source, wall_receiver]

    radiosity = sp.DRadiosityFast.from_polygon(
        walls, patch_size)
    data, sources, receivers = sofa_data_diffuse
    radiosity.set_wall_scattering(
        np.arange(len(walls)), data, sources, receivers)
    radiosity.set_air_attenuation(
        pf.FrequencyData(np.zeros_like(data.frequencies), data.frequencies))
    radiosity.set_wall_absorption(
        np.arange(len(walls)),
        pf.FrequencyData(np.zeros_like(data.frequencies), data.frequencies))
    radiosity.bake_geometry()

    form_factors_from_tilde = np.max(radiosity._form_factors_tilde, axis=2)
    for i in range(4):
        npt.assert_almost_equal(
            radiosity.form_factors[:4, 4:], form_factors_from_tilde[:4, 4:, i])
        npt.assert_almost_equal(
            radiosity.form_factors[:4, 4:].T,
            form_factors_from_tilde[4:, :4, i])

    for i in range(8):
        npt.assert_almost_equal(radiosity._form_factors_tilde[i, i, :, :], 0)


def test_set_wall_scattering(sample_walls, sofa_data_diffuse):
    radiosity = sp.DRadiosityFast.from_polygon(
        sample_walls, 0.2)
    (data, sources, receivers) = sofa_data_diffuse
    radiosity.set_wall_scattering(np.arange(6), data, sources, receivers)
    # check shape of scattering matrix
    assert len(radiosity._scattering) == 1
    npt.assert_almost_equal(radiosity._scattering[0].shape, (4, 4, 4))
    npt.assert_array_equal(radiosity._scattering[0], 1)
    npt.assert_array_equal(radiosity._scattering_index, 0)
    # check source and receiver direction
    for i in range(6):
        assert (np.sum(
            radiosity._sources[i].cartesian*radiosity.walls_normal[i,:],
            axis=-1)>0).all()
        assert (np.sum(
            radiosity._receivers[i].cartesian*radiosity.walls_normal[i,:],
            axis=-1)>0).all()


def test_set_wall_scattering_different(sample_walls, sofa_data_diffuse):
    radiosity = sp.DRadiosityFast.from_polygon(
        sample_walls, 0.2)
    (data, sources, receivers) = sofa_data_diffuse
    radiosity.set_wall_scattering([0, 1, 2], data, sources, receivers)
    radiosity.set_wall_scattering([3, 4, 5], data, sources, receivers)
    # check shape of scattering matrix
    assert len(radiosity._scattering) == 2
    for i in range(2):
        npt.assert_almost_equal(radiosity._scattering[i].shape, (4, 4, 4))
        npt.assert_array_equal(radiosity._scattering[i], 1)
    npt.assert_array_equal(radiosity._scattering_index[:3], 0)
    npt.assert_array_equal(radiosity._scattering_index[3:], 1)
    # check source and receiver direction
    for i in range(6):
        assert (np.sum(
            radiosity._sources[i].cartesian*radiosity.walls_normal[i,:],
            axis=-1)>0).all()
        assert (np.sum(
            radiosity._receivers[i].cartesian*radiosity.walls_normal[i,:],
            axis=-1)>0).all()


def test_set_wall_absorption(sample_walls):
    radiosity = sp.DRadiosityFast.from_polygon(
        sample_walls, 0.2)
    radiosity.set_wall_absorption(
        np.arange(6), pf.FrequencyData([0.1, 0.2], [500, 1000]))
    npt.assert_array_equal(radiosity._absorption[0], [0.1, 0.2])
    npt.assert_array_equal(radiosity._absorption_index, 0)


def test_set_wall_absorption_different(sample_walls):
    radiosity = sp.DRadiosityFast.from_polygon(
        sample_walls, 0.2)
    radiosity.set_wall_absorption(
        [0, 1, 2], pf.FrequencyData([0.1, 0.1], [500, 1000]))
    radiosity.set_wall_absorption(
        [3, 4, 5], pf.FrequencyData([0.2, 0.2], [500, 1000]))
    npt.assert_array_equal(radiosity._absorption[0], [0.1, 0.1])
    npt.assert_array_equal(radiosity._absorption[1], [0.2, 0.2])
    npt.assert_array_equal(radiosity._absorption_index[:3], 0)
    npt.assert_array_equal(radiosity._absorption_index[3:], 1)


def test_set_air_attenuation(sample_walls):
    radiosity = sp.DRadiosityFast.from_polygon(
        sample_walls, 0.2)
    radiosity.set_air_attenuation(pf.FrequencyData([0.1, 0.2], [500, 1000]))
    npt.assert_array_equal(radiosity._air_attenuation, [0.1, 0.2])


def test_total_number_of_patches():
    points = np.array([[0, 0, 0], [1, 0, 0], [1, 1, 0], [0, 1, 0]])
    result = sp.radiosity_fast.geometry.total_number_of_patches(points, 0.2)
    desired = 25
    assert result == desired<|MERGE_RESOLUTION|>--- conflicted
+++ resolved
@@ -10,13 +10,9 @@
 import matplotlib.pyplot as plt
 
 
-<<<<<<< HEAD
 create_reference_files = False
 
 def test_init_from_polygon(sample_walls):
-=======
-def test_init(sample_walls):
->>>>>>> 0597c4ef
     radiosity = sp.DRadiosityFast.from_polygon(sample_walls, 0.2)
     npt.assert_almost_equal(radiosity.patches_points.shape, (150, 4, 3))
     npt.assert_almost_equal(radiosity.patches_area.shape, (150))
