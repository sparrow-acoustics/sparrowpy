
"""Test the radiosity module with directional Patches."""
import os

import numpy as np
import numpy.testing as npt
import pyfar as pf
import pytest
import sparapy.geometry as geo
import sparapy.radiosity as radiosity
from sparapy.sound_object import Receiver, SoundSource


create_reference_files = False


@pytest.mark.parametrize('max_order_k', [2, 3])
def test_radiosity_directional_reference(max_order_k):
    """Test if the results changes."""
    path_sofa = os.path.join(
        os.path.dirname(__file__), 'test_data', 'ihta.E_sec_2.sofa')
    X = 10
    Y = 20
    Z = 15
    patch_size = 5
    ir_length_s = 5
    sampling_rate = 50

    ## create geometry
    ground = geo.Polygon(
        [[0, 0, 0], [X, 0, 0], [X, Y, 0], [0, Y, 0]], [1, 0, 0], [0, 0, 1])
    A_wall = geo.Polygon(
        [[0, 0, 0], [X, 0, 0], [X, 0, Z], [0, 0, Z]], [1, 0, 0], [0, 1, 0])
    B_wall = geo.Polygon(
        [[0, Y, 0], [X, Y, 0], [X, Y, Z], [0, Y, Z]], [1, 0, 0], [0, -1, 0])
    source = SoundSource([10, 6, 1], [0, 1, 0], [0, 0, 1])

    ## new approach
    radi = radiosity.DirectionalRadiosity(
        [ground, A_wall, B_wall], patch_size, max_order_k, ir_length_s,
        path_sofa, speed_of_sound=343, sampling_rate=sampling_rate)

    for patches in radi.patch_list:
        patches.directivity_data.freq = np.ones_like(
            patches.directivity_data.freq)

    radi.run(source)

    receiver = Receiver([20, 2, 1], [0, 1, 0], [0, 0, 1])
    irs_new = radi.energy_at_receiver(receiver)
    signal = pf.Signal(irs_new, sampling_rate)
    signal.time /= np.max(np.abs(signal.time))

    test_path = os.path.join(
        os.path.dirname(__file__), 'test_data')

    result = pf.io.read(
        os.path.join(
            test_path,
            f'simulation_X{X}_k{max_order_k}_{patch_size}m.far'))

    for i_frequency in range(signal.time.shape[0]):
        npt.assert_almost_equal(
            result['signal'].time[0, ...], signal.time[i_frequency, ...],
            decimal=4)
    npt.assert_almost_equal(result['signal'].times, signal.times)


@pytest.mark.parametrize('max_order_k', [2, 3])
def test_radiosity_directional_reference_read_write(max_order_k, tmpdir):
    """Test if the results changes."""
    X = 10
    Y = 20
    Z = 15
    patch_size = 5
    ir_length_s = 5
    sampling_rate = 50
    path_sofa = os.path.join(
        os.path.dirname(__file__), 'test_data', 'ihta.E_sec_2.sofa')

    ## create geometry
    ground = geo.Polygon(
        [[0, 0, 0], [X, 0, 0], [X, Y, 0], [0, Y, 0]], [1, 0, 0], [0, 0, 1])
    A_wall = geo.Polygon(
        [[0, 0, 0], [X, 0, 0], [X, 0, Z], [0, 0, Z]], [1, 0, 0], [0, 1, 0])
    B_wall = geo.Polygon(
        [[0, Y, 0], [X, Y, 0], [X, Y, Z], [0, Y, Z]], [1, 0, 0], [0, -1, 0])
    source = SoundSource([10, 6, 1], [0, 1, 0], [0, 0, 1])

    ## new approach
    radi = radiosity.DirectionalRadiosity(
        [ground, A_wall, B_wall], patch_size, max_order_k, ir_length_s,
        path_sofa, speed_of_sound=343, sampling_rate=sampling_rate)

    for patches in radi.patch_list:
        patches.directivity_data.freq = np.ones_like(
            patches.directivity_data.freq)

    radi.run(source)
    radi.write(os.path.join(tmpdir, 'radiosity.far'))
    radi = radiosity.DirectionalRadiosity.from_read(
        os.path.join(tmpdir, 'radiosity.far'))

    receiver = Receiver([20, 2, 1], [0, 1, 0], [0, 0, 1])
    irs_new = radi.energy_at_receiver(receiver)
    signal = pf.Signal(irs_new, sampling_rate)
    signal.time /= np.max(np.abs(signal.time))

    test_path = os.path.join(
        os.path.dirname(__file__), 'test_data')

    result = pf.io.read(
        os.path.join(
            test_path,
            f'simulation_X{X}_k{max_order_k}_{patch_size}m.far'))

    for i_frequency in range(signal.time.shape[0]):
        npt.assert_almost_equal(
            result['signal'].time[0, ...], signal.time[i_frequency, ...],
            decimal=4)
    npt.assert_almost_equal(result['signal'].times, signal.times)


@pytest.mark.parametrize('i_wall', [0, 1, 2, 3, 4, 5])
def test_init_energy_exchange(sample_walls, i_wall):
    """Test vs references for energy_exchange."""
    path_sofa = os.path.join(
        os.path.dirname(__file__), 'test_data', 'ihta.E_sec_2.sofa')
    patches = radiosity.PatchesDirectional.from_sofa(
        sample_walls[i_wall], 0.2, [], 0, path_sofa)
    max_order_k = 3
    ir_length_s = 5
    source = SoundSource([0.5, 0.5, 0.5], [0, 1, 0], [0, 0, 1])
    patches.init_energy_exchange(
        max_order_k, ir_length_s, source, 1000, 346.18)
    normal = np.array(patches.normal)
    # check if the sources are in the right direction
    eps = 1e-10
    for i in range(3):
        if normal[i] > eps:
            assert all(patches.directivity_sources.cartesian[:, i] > -eps)
        if normal[i] < -eps:
            assert all(patches.directivity_sources.cartesian[:, i] < eps)
    # check if the receivers are in the right direction
    for i in range(3):
        if normal[i] > eps:
            assert all(patches.directivity_receivers.cartesian[:, i] > -eps)
        if normal[i] < -eps:
            assert all(patches.directivity_receivers.cartesian[:, i] < eps)
    # check if receiver dimension is different
    # idx = np.argmax(patches.E_matrix[0, 0, :, :])
    # assert patches.E_matrix[0, 0, :, :] != patches.E_matrix[
    #     0, 0, idx, :]


@pytest.mark.parametrize('patch_size', [
    0.5,
    1,
    ])
@pytest.mark.parametrize('i_wall', [0, 1, 2, 3, 4, 5])
def test_init_energy_exchange_directional_omni(
        sample_walls, patch_size, i_wall):
    """Test vs refernces for energy_exchange."""
    reference_path = os.path.join(
        os.path.dirname(__file__), 'test_data',
        f'reference_matrix_directional_patch_size{patch_size}.far')
    path_sofa = os.path.join(
        os.path.dirname(__file__), 'test_data', 'ihta.E_sec_2.sofa')
    patches = radiosity.PatchesDirectional.from_sofa(
        sample_walls[i_wall], patch_size, [], 0, path_sofa)
    patches.directivity_data.freq = np.ones_like(
        patches.directivity_data.freq)
    max_order_k = 3
    ir_length_s = 5
    source = SoundSource([0.5, 0.5, 0.5], [0, 1, 0], [0, 0, 1])
    patches.init_energy_exchange(
        max_order_k, ir_length_s, source, 1000, 346.18)
    data = pf.io.read(reference_path)
    for i_frequency in range(patches.E_matrix.shape[0]):
        for i_rec in range(patches.E_matrix.shape[-1]):
            npt.assert_almost_equal(
                data['E_matrix'][0, ...],
                patches.E_matrix[i_frequency, ..., i_rec])


@pytest.mark.parametrize('perpendicular_walls', [
    [0, 2], [2, 0]
    ])
@pytest.mark.parametrize('patch_size', [
    0.5,
    1
    ])
def test_directional_energy_exchange(
        sample_walls, perpendicular_walls, patch_size):
<<<<<<< HEAD
    """Test vs references for energy_exchange."""
    max_order_k=3
    ir_length_s=5
    sampling_rate = 1000
    speed_of_sound = 346.18
=======
    """Test vs refernces for energy_exchange."""
    max_order_k = 3
    ir_length_s = 5
>>>>>>> be2372e3
    wall_source = sample_walls[perpendicular_walls[0]]
    wall_receiver = sample_walls[perpendicular_walls[1]]
    path_reference = os.path.join(
        os.path.dirname(__file__), 'test_data',
        f'reference_energy_exchange_size{patch_size}.far')
    path_sofa = os.path.join(
        os.path.dirname(__file__), 'test_data', 'ihta.E_sec_2.sofa')
    patch_1 = radiosity.PatchesDirectional.from_sofa(
        wall_source, patch_size, [1], 0, path_sofa)
    patch_1.directivity_data.freq = np.ones_like(patch_1.directivity_data.freq)
    patch_2 = radiosity.PatchesDirectional.from_sofa(
        wall_receiver, patch_size, [0], 1, path_sofa)
    patch_2.directivity_data.freq = np.ones_like(patch_2.directivity_data.freq)
    source = SoundSource([0.5, 0.5, 0.5], [0, 1, 0], [0, 0, 1])
    patches = [patch_1, patch_2]
    patch_1.calculate_form_factor(patches)
    patch_1.init_energy_exchange(
        max_order_k, ir_length_s, source, sampling_rate, speed_of_sound)
    patch_2.calculate_form_factor(patches)
    patch_2.init_energy_exchange(
<<<<<<< HEAD
        max_order_k, ir_length_s, source, sampling_rate, speed_of_sound)
    for k in range(1, max_order_k+1):
        patch_1.calculate_energy_exchange(
            patches, k, speed_of_sound, sampling_rate)
        patch_2.calculate_energy_exchange(
            patches, k, speed_of_sound, sampling_rate)
=======
        max_order_k, ir_length_s, source)
    for k in range(1, max_order_k + 1):
        patch_1.calculate_energy_exchange(patches, k)
        patch_2.calculate_energy_exchange(patches, k)
>>>>>>> be2372e3

    data = pf.io.read(path_reference)

    for i_freq in range(patch_1.E_matrix.shape[0]):
        for i_rec in range(patch_1.E_matrix.shape[-1]):
            npt.assert_almost_equal(
                10*np.log10(data['E_matrix'][0, ...]),
                10*np.log10(patch_1.E_matrix[i_freq, ..., i_rec]), decimal=1)


@pytest.mark.parametrize('perpendicular_walls', [
    [0, 2],
    [0, 4], [2, 0], [2, 4], [4, 0], [4, 2],
    [1, 2], [1, 3], [1, 4], [1, 5],
    [2, 1], [2, 5], [0, 3], [0, 5],
    [3, 0], [3, 1], [3, 4], [3, 5],
    [4, 1], [4, 3],
    [5, 0], [5, 1], [5, 2], [5, 3],
    ])
@pytest.mark.parametrize('patch_size', [
    0.5,
    1
    ])
def test_directional_specular_reflections(
        sample_walls, perpendicular_walls, patch_size):
    """Test vs references for specular_reflections."""
<<<<<<< HEAD
    max_order_k=3
    ir_length_s=5
    sampling_rate = 1000
    speed_of_sound = 346.18
=======
    max_order_k = 3
    ir_length_s = 5
>>>>>>> be2372e3
    wall_source = sample_walls[perpendicular_walls[0]]
    wall_receiver = sample_walls[perpendicular_walls[1]]
    path_reference = os.path.join(
        os.path.dirname(__file__), 'test_data',
        f'reference_specular_reflections_{patch_size}.far')
    path_sofa = os.path.join(
        os.path.dirname(__file__), 'test_data', 'specular_gaussian5.sofa')
    patch_1 = radiosity.PatchesDirectional.from_sofa(
        wall_source, patch_size, [1], 0, path_sofa)
    patch_2 = radiosity.PatchesDirectional.from_sofa(
        wall_receiver, patch_size, [0], 1, path_sofa)
    source = SoundSource([0.5, 0.5, 0.5], [0, 1, 0], [0, 0, 1])
    patches = [patch_1, patch_2]
    patch_1.calculate_form_factor(patches)
    patch_1.init_energy_exchange(
        max_order_k, ir_length_s, source, sampling_rate, speed_of_sound)
    patch_2.calculate_form_factor(patches)
    patch_2.init_energy_exchange(
<<<<<<< HEAD
        max_order_k, ir_length_s, source, sampling_rate, speed_of_sound)
    for k in range(1, max_order_k+1):
        patch_1.calculate_energy_exchange(
            patches, k, speed_of_sound, sampling_rate)
        patch_2.calculate_energy_exchange(
            patches, k, speed_of_sound, sampling_rate)
=======
        max_order_k, ir_length_s, source)
    for k in range(1, max_order_k + 1):
        patch_1.calculate_energy_exchange(patches, k)
        patch_2.calculate_energy_exchange(patches, k)
>>>>>>> be2372e3
    receiver = Receiver([0.5, 0.5, 0.5], [0, 1, 0], [0, 0, 1])

    ir = 0
    ir += patch_1.energy_at_receiver(
        max_order_k, receiver, ir_length_s,
        speed_of_sound=346.18, sampling_rate=1000)
    ir += patch_2.energy_at_receiver(
        max_order_k, receiver, ir_length_s,
        speed_of_sound=346.18, sampling_rate=1000)

    if create_reference_files and (
            perpendicular_walls[0] == 0) and (perpendicular_walls[1] == 2):
        pf.io.write(path_reference, ir=ir)

    data = pf.io.read(path_reference)

    npt.assert_almost_equal(data['ir'], ir, decimal=4)


def test_PatchDirectional_to_from_dict(sample_walls):
    """Test if the results are correct with from_dict."""
    perpendicular_walls = [0, 2]
    patch_size = 0.2
    sampling_rate = 1000
    speed_of_sound = 346.18
    wall_source = sample_walls[perpendicular_walls[0]]
    path_sofa = os.path.join(
        os.path.dirname(__file__), 'test_data', 'specular_gaussian5.sofa')
    patch_1 = radiosity.PatchesDirectional.from_sofa(
        wall_source, patch_size, [1], 0, path_sofa)
    patch_1.init_energy_exchange(
        1, 1, SoundSource([0.5, 0.5, 0.5], [0, 1, 0], [0, 0, 1]),
        sampling_rate, speed_of_sound)
    reconstructed_patch = radiosity.PatchesDirectional.from_dict(
        patch_1.to_dict())
    assert reconstructed_patch.directivity_data == patch_1.directivity_data
    assert all(
        reconstructed_patch.directivity_sources ==
            patch_1.directivity_sources)
    assert all(
        reconstructed_patch.directivity_receivers
            == patch_1.directivity_receivers)
    npt.assert_array_equal(reconstructed_patch.E_matrix, patch_1.E_matrix)
    npt.assert_array_equal(
        reconstructed_patch.E_n_samples, patch_1.E_n_samples)
    npt.assert_array_equal(
        reconstructed_patch.form_factors, patch_1.form_factors)
    npt.assert_array_equal(reconstructed_patch.pts, patch_1.pts)
    npt.assert_array_equal(reconstructed_patch.up_vector, patch_1.up_vector)
    npt.assert_array_equal(reconstructed_patch.normal, patch_1.normal)
    assert reconstructed_patch.max_size == patch_1.max_size
    assert reconstructed_patch.other_wall_ids == patch_1.other_wall_ids
    assert reconstructed_patch.wall_id == patch_1.wall_id
    npt.assert_array_equal(reconstructed_patch.scattering, patch_1.scattering)
    npt.assert_array_equal(reconstructed_patch.absorption, patch_1.absorption)
    npt.assert_array_equal(
        reconstructed_patch.sound_attenuation_factor,
        patch_1.sound_attenuation_factor)


def test_RadiosityDirectional_to_from_dict():
    """Test if the results are correct with to_dict and from_dict."""
    max_order_k = 3
    patch_size = 5
    X = 10
    path_sofa = os.path.join(
        os.path.dirname(__file__), 'test_data', 'ihta.E_sec_2.sofa')
    Y = 20
    Z = 15
    ir_length_s = 5
    sampling_rate = 50

    # create geometry
    ground = geo.Polygon(
        [[0, 0, 0], [X, 0, 0], [X, Y, 0], [0, Y, 0]], [1, 0, 0], [0, 0, 1])
    A_wall = geo.Polygon(
        [[0, 0, 0], [X, 0, 0], [X, 0, Z], [0, 0, Z]], [1, 0, 0], [0, 1, 0])
    B_wall = geo.Polygon(
        [[0, Y, 0], [X, Y, 0], [X, Y, Z], [0, Y, Z]], [1, 0, 0], [0, -1, 0])
    source = SoundSource([10, 6, 1], [0, 1, 0], [0, 0, 1])

    # new approach
    radi = radiosity.DirectionalRadiosity(
        [ground, A_wall, B_wall], patch_size, max_order_k, ir_length_s,
        path_sofa, speed_of_sound=343, sampling_rate=sampling_rate)

    for patches in radi.patch_list:
        patches.directivity_data.freq = np.ones_like(
            patches.directivity_data.freq)

    radi.run(source)
    radi_dict = radi.to_dict()
    radi_reconstructed = radiosity.Radiosity.from_dict(radi_dict)

    # test
    assert isinstance(radi_reconstructed, radiosity.Radiosity)
    assert radi_reconstructed.patch_size == radi.patch_size
    assert radi_reconstructed.max_order_k == radi.max_order_k
    assert radi_reconstructed.ir_length_s == radi.ir_length_s
    assert radi_reconstructed.speed_of_sound == radi.speed_of_sound
    assert radi_reconstructed.sampling_rate == radi.sampling_rate
    assert len(radi_reconstructed.patch_list) == len(radi.patch_list)
    for patch, patch_reconstructed in zip(
            radi.patch_list, radi_reconstructed.patch_list):
        np.testing.assert_array_equal(
            patch.pts, patch_reconstructed.pts)
        np.testing.assert_array_equal(
            patch.up_vector, patch_reconstructed.up_vector)
        np.testing.assert_array_equal(
            patch._normal, patch_reconstructed._normal)
        assert patch.max_size == patch_reconstructed.max_size
        assert patch.wall_id == patch_reconstructed.wall_id
        np.testing.assert_array_equal(
            patch.scattering, patch_reconstructed.scattering)
        np.testing.assert_array_equal(
            patch.absorption, patch_reconstructed.absorption)
        np.testing.assert_array_equal(
            patch.sound_attenuation_factor,
            patch_reconstructed.sound_attenuation_factor)
        np.testing.assert_array_equal(
            patch.E_matrix, patch_reconstructed.E_matrix)


def test_RadiosityDirectional_read_write(tmpdir):
    """Test if the results are correct with read and write."""
    max_order_k = 3
    patch_size = 5
    X = 10
    path_sofa = os.path.join(
        os.path.dirname(__file__), 'test_data', 'ihta.E_sec_2.sofa')
    Y = 20
    Z = 15
    ir_length_s = 5
    sampling_rate = 50

    # create geometry
    ground = geo.Polygon(
        [[0, 0, 0], [X, 0, 0], [X, Y, 0], [0, Y, 0]], [1, 0, 0], [0, 0, 1])
    A_wall = geo.Polygon(
        [[0, 0, 0], [X, 0, 0], [X, 0, Z], [0, 0, Z]], [1, 0, 0], [0, 1, 0])
    B_wall = geo.Polygon(
        [[0, Y, 0], [X, Y, 0], [X, Y, Z], [0, Y, Z]], [1, 0, 0], [0, -1, 0])
    source = SoundSource([10, 6, 1], [0, 1, 0], [0, 0, 1])

    # new approach
    radi = radiosity.DirectionalRadiosity(
        [ground, A_wall, B_wall], patch_size, max_order_k, ir_length_s,
        path_sofa, speed_of_sound=343, sampling_rate=sampling_rate)

    for patches in radi.patch_list:
        patches.directivity_data.freq = np.ones_like(
            patches.directivity_data.freq)

    radi.run(source)
    json_path = os.path.join(tmpdir, 'radi.json')
    radi.write(json_path)
    radi_reconstructed = radiosity.DirectionalRadiosity.from_read(json_path)

    # test
    assert isinstance(radi_reconstructed, radiosity.DirectionalRadiosity)
    assert radi_reconstructed.patch_size == radi.patch_size
    assert radi_reconstructed.max_order_k == radi.max_order_k
    assert radi_reconstructed.ir_length_s == radi.ir_length_s
    assert radi_reconstructed.speed_of_sound == radi.speed_of_sound
    assert radi_reconstructed.sampling_rate == radi.sampling_rate
    assert len(radi_reconstructed.patch_list) == len(radi.patch_list)
    for patch, patch_reconstructed in zip(
            radi.patch_list, radi_reconstructed.patch_list):
        np.testing.assert_array_equal(
            patch.pts, patch_reconstructed.pts)
        np.testing.assert_array_equal(
            patch.up_vector, patch_reconstructed.up_vector)
        np.testing.assert_array_equal(
            patch._normal, patch_reconstructed._normal)
        assert patch.max_size == patch_reconstructed.max_size
        assert patch.wall_id == patch_reconstructed.wall_id
        np.testing.assert_array_equal(
            patch.scattering, patch_reconstructed.scattering)
        np.testing.assert_array_equal(
            patch.absorption, patch_reconstructed.absorption)
        np.testing.assert_array_equal(
            patch.sound_attenuation_factor,
            patch_reconstructed.sound_attenuation_factor)
        np.testing.assert_array_equal(
            patch.E_matrix, patch_reconstructed.E_matrix)
<|MERGE_RESOLUTION|>--- conflicted
+++ resolved
@@ -192,17 +192,9 @@
     ])
 def test_directional_energy_exchange(
         sample_walls, perpendicular_walls, patch_size):
-<<<<<<< HEAD
-    """Test vs references for energy_exchange."""
-    max_order_k=3
-    ir_length_s=5
-    sampling_rate = 1000
-    speed_of_sound = 346.18
-=======
     """Test vs refernces for energy_exchange."""
     max_order_k = 3
     ir_length_s = 5
->>>>>>> be2372e3
     wall_source = sample_walls[perpendicular_walls[0]]
     wall_receiver = sample_walls[perpendicular_walls[1]]
     path_reference = os.path.join(
@@ -223,19 +215,10 @@
         max_order_k, ir_length_s, source, sampling_rate, speed_of_sound)
     patch_2.calculate_form_factor(patches)
     patch_2.init_energy_exchange(
-<<<<<<< HEAD
-        max_order_k, ir_length_s, source, sampling_rate, speed_of_sound)
-    for k in range(1, max_order_k+1):
-        patch_1.calculate_energy_exchange(
-            patches, k, speed_of_sound, sampling_rate)
-        patch_2.calculate_energy_exchange(
-            patches, k, speed_of_sound, sampling_rate)
-=======
         max_order_k, ir_length_s, source)
     for k in range(1, max_order_k + 1):
         patch_1.calculate_energy_exchange(patches, k)
         patch_2.calculate_energy_exchange(patches, k)
->>>>>>> be2372e3
 
     data = pf.io.read(path_reference)
 
@@ -262,15 +245,8 @@
 def test_directional_specular_reflections(
         sample_walls, perpendicular_walls, patch_size):
     """Test vs references for specular_reflections."""
-<<<<<<< HEAD
-    max_order_k=3
-    ir_length_s=5
-    sampling_rate = 1000
-    speed_of_sound = 346.18
-=======
-    max_order_k = 3
-    ir_length_s = 5
->>>>>>> be2372e3
+    max_order_k = 3
+    ir_length_s = 5
     wall_source = sample_walls[perpendicular_walls[0]]
     wall_receiver = sample_walls[perpendicular_walls[1]]
     path_reference = os.path.join(
@@ -289,19 +265,10 @@
         max_order_k, ir_length_s, source, sampling_rate, speed_of_sound)
     patch_2.calculate_form_factor(patches)
     patch_2.init_energy_exchange(
-<<<<<<< HEAD
-        max_order_k, ir_length_s, source, sampling_rate, speed_of_sound)
-    for k in range(1, max_order_k+1):
-        patch_1.calculate_energy_exchange(
-            patches, k, speed_of_sound, sampling_rate)
-        patch_2.calculate_energy_exchange(
-            patches, k, speed_of_sound, sampling_rate)
-=======
         max_order_k, ir_length_s, source)
     for k in range(1, max_order_k + 1):
         patch_1.calculate_energy_exchange(patches, k)
         patch_2.calculate_energy_exchange(patches, k)
->>>>>>> be2372e3
     receiver = Receiver([0.5, 0.5, 0.5], [0, 1, 0], [0, 0, 1])
 
     ir = 0
