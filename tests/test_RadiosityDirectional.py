
"""Test the radiosity module with directional Patches."""
import os

import numpy as np
import numpy.testing as npt
import pyfar as pf
import pytest
import sparapy.geometry as geo
import sparapy.radiosity as radiosity
from sparapy.sound_object import Receiver, SoundSource


create_reference_files = False


@pytest.mark.parametrize('max_order_k', [2, 3])
def test_radiosity_directional_reference(max_order_k):
    """Test if the results changes."""
    path_sofa = os.path.join(
        os.path.dirname(__file__), 'test_data', 'ihta.E_sec_2.sofa')
    X = 10
    Y = 20
    Z = 15
    patch_size = 5
    ir_length_s = 5
    sampling_rate = 50

    ## create geometry
    ground = geo.Polygon(
        [[0, 0, 0], [X, 0, 0], [X, Y, 0], [0, Y, 0]], [1, 0, 0], [0, 0, 1])
    A_wall = geo.Polygon(
        [[0, 0, 0], [X, 0, 0], [X, 0, Z], [0, 0, Z]], [1, 0, 0], [0, 1, 0])
    B_wall = geo.Polygon(
        [[0, Y, 0], [X, Y, 0], [X, Y, Z], [0, Y, Z]], [1, 0, 0], [0, -1, 0])
    source = SoundSource([10, 6, 1], [0, 1, 0], [0, 0, 1])

    ## new approach
    radi = radiosity.DirectionalRadiosity(
        [ground, A_wall, B_wall], patch_size, max_order_k, ir_length_s,
        path_sofa, speed_of_sound=343, sampling_rate=sampling_rate)

    for patches in radi.patch_list:
        patches.directivity_data.freq = np.ones_like(
            patches.directivity_data.freq)

    radi.run(source)

    receiver = Receiver([20, 2, 1], [0, 1, 0], [0, 0, 1])
    irs_new = radi.energy_at_receiver(receiver)
    signal = pf.Signal(irs_new, sampling_rate)
    signal.time /= np.max(np.abs(signal.time))

    test_path = os.path.join(
        os.path.dirname(__file__), 'test_data')

    result = pf.io.read(
        os.path.join(
            test_path,
            f'simulation_X{X}_k{max_order_k}_{patch_size}m.far'))

    for i_frequency in range(signal.time.shape[0]):
        npt.assert_almost_equal(
            result['signal'].time[0, ...], signal.time[i_frequency, ...],
            decimal=4)
    npt.assert_almost_equal(result['signal'].times, signal.times)


@pytest.mark.parametrize('max_order_k', [2, 3])
def test_radiosity_directional_reference_read_write(max_order_k, tmpdir):
    """Test if the results changes."""
    X = 10
    Y = 20
    Z = 15
    patch_size = 5
    ir_length_s = 5
    sampling_rate = 50
    path_sofa = os.path.join(
        os.path.dirname(__file__), 'test_data', 'ihta.E_sec_2.sofa')

    ## create geometry
    ground = geo.Polygon(
        [[0, 0, 0], [X, 0, 0], [X, Y, 0], [0, Y, 0]], [1, 0, 0], [0, 0, 1])
    A_wall = geo.Polygon(
        [[0, 0, 0], [X, 0, 0], [X, 0, Z], [0, 0, Z]], [1, 0, 0], [0, 1, 0])
    B_wall = geo.Polygon(
        [[0, Y, 0], [X, Y, 0], [X, Y, Z], [0, Y, Z]], [1, 0, 0], [0, -1, 0])
    source = SoundSource([10, 6, 1], [0, 1, 0], [0, 0, 1])

    ## new approach
    radi = radiosity.DirectionalRadiosity(
        [ground, A_wall, B_wall], patch_size, max_order_k, ir_length_s,
        path_sofa, speed_of_sound=343, sampling_rate=sampling_rate)

    for patches in radi.patch_list:
        patches.directivity_data.freq = np.ones_like(
            patches.directivity_data.freq)

    radi.run(source)
    radi.write(os.path.join(tmpdir, 'radiosity.far'))
    radi = radiosity.DirectionalRadiosity.from_read(
        os.path.join(tmpdir, 'radiosity.far'))

    receiver = Receiver([20, 2, 1], [0, 1, 0], [0, 0, 1])
    irs_new = radi.energy_at_receiver(receiver)
    signal = pf.Signal(irs_new, sampling_rate)
    signal.time /= np.max(np.abs(signal.time))

    test_path = os.path.join(
        os.path.dirname(__file__), 'test_data')

    result = pf.io.read(
        os.path.join(
            test_path,
            f'simulation_X{X}_k{max_order_k}_{patch_size}m.far'))

    for i_frequency in range(signal.time.shape[0]):
        npt.assert_almost_equal(
            result['signal'].time[0, ...], signal.time[i_frequency, ...],
            decimal=4)
    npt.assert_almost_equal(result['signal'].times, signal.times)


@pytest.mark.parametrize('i_wall', [0, 1, 2, 3, 4, 5])
def test_init_energy_exchange(sample_walls, i_wall):
    """Test vs references for energy_exchange."""
    path_sofa = os.path.join(
        os.path.dirname(__file__), 'test_data', 'ihta.E_sec_2.sofa')
    patches = radiosity.PatchesDirectional.from_sofa(
        sample_walls[i_wall], 0.2, [], 0, path_sofa)
    max_order_k = 3
    ir_length_s = 5
    source = SoundSource([0.5, 0.5, 0.5], [0, 1, 0], [0, 0, 1])
    patches.init_energy_exchange(
        max_order_k, ir_length_s, source, 1000, 346.18)
    normal = np.array(patches.normal)
    # check if the sources are in the right direction
    eps = 1e-10
    for i in range(3):
        if normal[i] > eps:
            assert all(patches.directivity_sources.cartesian[:, i] > -eps)
        if normal[i] < -eps:
            assert all(patches.directivity_sources.cartesian[:, i] < eps)
    # check if the receivers are in the right direction
    for i in range(3):
        if normal[i] > eps:
            assert all(patches.directivity_receivers.cartesian[:, i] > -eps)
        if normal[i] < -eps:
            assert all(patches.directivity_receivers.cartesian[:, i] < eps)
    # check if receiver dimension is different
    # idx = np.argmax(patches.E_matrix[0, 0, :, :])
    # assert patches.E_matrix[0, 0, :, :] != patches.E_matrix[
    #     0, 0, idx, :]


@pytest.mark.parametrize('patch_size', [
    0.5,
    1,
    ])
@pytest.mark.parametrize('i_wall', [0, 1, 2, 3, 4, 5])
def test_init_energy_exchange_directional_omni(
        sample_walls, patch_size, i_wall):
    """Test vs refernces for energy_exchange."""
    reference_path = os.path.join(
        os.path.dirname(__file__), 'test_data',
        f'reference_matrix_directional_patch_size{patch_size}.far')
    path_sofa = os.path.join(
        os.path.dirname(__file__), 'test_data', 'ihta.E_sec_2.sofa')
    patches = radiosity.PatchesDirectional.from_sofa(
        sample_walls[i_wall], patch_size, [], 0, path_sofa)
    patches.directivity_data.freq = np.ones_like(
        patches.directivity_data.freq)
    max_order_k = 3
    ir_length_s = 5
    source = SoundSource([0.5, 0.5, 0.5], [0, 1, 0], [0, 0, 1])
    patches.init_energy_exchange(
        max_order_k, ir_length_s, source, 1000, 346.18)
    data = pf.io.read(reference_path)
    for i_frequency in range(patches.E_matrix.shape[0]):
        for i_rec in range(patches.E_matrix.shape[-1]):
            npt.assert_almost_equal(
                data['E_matrix'][0, ...],
                patches.E_matrix[i_frequency, ..., i_rec])


@pytest.mark.parametrize('perpendicular_walls', [
    [0, 2], [2, 0]
    ])
@pytest.mark.parametrize('patch_size', [
    0.5,
    1
    ])
def test_directional_energy_exchange(
        sample_walls, perpendicular_walls, patch_size):
<<<<<<< HEAD
    """Test vs references for energy_exchange."""
    max_order_k=3
    ir_length_s=5
    sampling_rate = 1000
    speed_of_sound = 346.18
=======
    """Test vs refernces for energy_exchange."""
    max_order_k = 3
    ir_length_s = 5
>>>>>>> b24a6976
    wall_source = sample_walls[perpendicular_walls[0]]
    wall_receiver = sample_walls[perpendicular_walls[1]]
    path_reference = os.path.join(
        os.path.dirname(__file__), 'test_data',
        f'reference_energy_exchange_size{patch_size}.far')
    path_sofa = os.path.join(
        os.path.dirname(__file__), 'test_data', 'ihta.E_sec_2.sofa')
    patch_1 = radiosity.PatchesDirectional.from_sofa(
        wall_source, patch_size, [1], 0, path_sofa)
    patch_1.directivity_data.freq = np.ones_like(patch_1.directivity_data.freq)
    patch_2 = radiosity.PatchesDirectional.from_sofa(
        wall_receiver, patch_size, [0], 1, path_sofa)
    patch_2.directivity_data.freq = np.ones_like(patch_2.directivity_data.freq)
    source = SoundSource([0.5, 0.5, 0.5], [0, 1, 0], [0, 0, 1])
    patches = [patch_1, patch_2]
    patch_1.calculate_form_factor(patches)
    patch_1.init_energy_exchange(
        max_order_k, ir_length_s, source, sampling_rate, speed_of_sound)
    patch_2.calculate_form_factor(patches)
    patch_2.init_energy_exchange(
<<<<<<< HEAD
        max_order_k, ir_length_s, source, sampling_rate, speed_of_sound)
    for k in range(1, max_order_k+1):
        patch_1.calculate_energy_exchange(
            patches, k, speed_of_sound, sampling_rate)
        patch_2.calculate_energy_exchange(
            patches, k, speed_of_sound, sampling_rate)
=======
        max_order_k, ir_length_s, source)
    for k in range(1, max_order_k + 1):
        patch_1.calculate_energy_exchange(patches, k)
        patch_2.calculate_energy_exchange(patches, k)
>>>>>>> b24a6976

    data = pf.io.read(path_reference)

    for i_freq in range(patch_1.E_matrix.shape[0]):
        for i_rec in range(patch_1.E_matrix.shape[-1]):
            npt.assert_almost_equal(
                10*np.log10(data['E_matrix'][0, ...]),
                10*np.log10(patch_1.E_matrix[i_freq, ..., i_rec]), decimal=1)


@pytest.mark.parametrize('perpendicular_walls', [
    [0, 2],
    [0, 4], [2, 0], [2, 4], [4, 0], [4, 2],
    [1, 2], [1, 3], [1, 4], [1, 5],
    [2, 1], [2, 5], [0, 3], [0, 5],
    [3, 0], [3, 1], [3, 4], [3, 5],
    [4, 1], [4, 3],
    [5, 0], [5, 1], [5, 2], [5, 3],
    ])
@pytest.mark.parametrize('patch_size', [
    0.5,
    1
    ])
def test_directional_specular_reflections(
        sample_walls, perpendicular_walls, patch_size):
    """Test vs references for specular_reflections."""
<<<<<<< HEAD
    max_order_k=3
    ir_length_s=5
    sampling_rate = 1000
    speed_of_sound = 346.18
=======
    max_order_k = 3
    ir_length_s = 5
>>>>>>> b24a6976
    wall_source = sample_walls[perpendicular_walls[0]]
    wall_receiver = sample_walls[perpendicular_walls[1]]
    path_reference = os.path.join(
        os.path.dirname(__file__), 'test_data',
        f'reference_specular_reflections_{patch_size}.far')
    path_sofa = os.path.join(
        os.path.dirname(__file__), 'test_data', 'specular_gaussian5.sofa')
    patch_1 = radiosity.PatchesDirectional.from_sofa(
        wall_source, patch_size, [1], 0, path_sofa)
    patch_2 = radiosity.PatchesDirectional.from_sofa(
        wall_receiver, patch_size, [0], 1, path_sofa)
    source = SoundSource([0.5, 0.5, 0.5], [0, 1, 0], [0, 0, 1])
    patches = [patch_1, patch_2]
    patch_1.calculate_form_factor(patches)
    patch_1.init_energy_exchange(
        max_order_k, ir_length_s, source, sampling_rate, speed_of_sound)
    patch_2.calculate_form_factor(patches)
    patch_2.init_energy_exchange(
<<<<<<< HEAD
        max_order_k, ir_length_s, source, sampling_rate, speed_of_sound)
    for k in range(1, max_order_k+1):
        patch_1.calculate_energy_exchange(
            patches, k, speed_of_sound, sampling_rate)
        patch_2.calculate_energy_exchange(
            patches, k, speed_of_sound, sampling_rate)
=======
        max_order_k, ir_length_s, source)
    for k in range(1, max_order_k + 1):
        patch_1.calculate_energy_exchange(patches, k)
        patch_2.calculate_energy_exchange(patches, k)
>>>>>>> b24a6976
    receiver = Receiver([0.5, 0.5, 0.5], [0, 1, 0], [0, 0, 1])

    ir = 0
    ir += patch_1.energy_at_receiver(
        max_order_k, receiver, ir_length_s,
        speed_of_sound=346.18, sampling_rate=1000)
    ir += patch_2.energy_at_receiver(
        max_order_k, receiver, ir_length_s,
        speed_of_sound=346.18, sampling_rate=1000)

    if create_reference_files and (
            perpendicular_walls[0] == 0) and (perpendicular_walls[1] == 2):
        pf.io.write(path_reference, ir=ir)

    data = pf.io.read(path_reference)

    npt.assert_almost_equal(data['ir'], ir, decimal=4)


def test_PatchDirectional_to_from_dict(sample_walls):
    """Test if the results are correct with from_dict."""
    perpendicular_walls = [0, 2]
    patch_size = 0.2
    sampling_rate = 1000
    speed_of_sound = 346.18
    wall_source = sample_walls[perpendicular_walls[0]]
    path_sofa = os.path.join(
        os.path.dirname(__file__), 'test_data', 'specular_gaussian5.sofa')
    patch_1 = radiosity.PatchesDirectional.from_sofa(
        wall_source, patch_size, [1], 0, path_sofa)
    patch_1.init_energy_exchange(
        1, 1, SoundSource([0.5, 0.5, 0.5], [0, 1, 0], [0, 0, 1]),
        sampling_rate, speed_of_sound)
    reconstructed_patch = radiosity.PatchesDirectional.from_dict(
        patch_1.to_dict())
    assert reconstructed_patch.directivity_data == patch_1.directivity_data
    assert all(
        reconstructed_patch.directivity_sources ==
            patch_1.directivity_sources)
    assert all(
        reconstructed_patch.directivity_receivers
            == patch_1.directivity_receivers)
    npt.assert_array_equal(reconstructed_patch.E_matrix, patch_1.E_matrix)
    npt.assert_array_equal(
        reconstructed_patch.E_n_samples, patch_1.E_n_samples)
    npt.assert_array_equal(
        reconstructed_patch.form_factors, patch_1.form_factors)
    npt.assert_array_equal(reconstructed_patch.pts, patch_1.pts)
    npt.assert_array_equal(reconstructed_patch.up_vector, patch_1.up_vector)
    npt.assert_array_equal(reconstructed_patch.normal, patch_1.normal)
    assert reconstructed_patch.max_size == patch_1.max_size
    assert reconstructed_patch.other_wall_ids == patch_1.other_wall_ids
    assert reconstructed_patch.wall_id == patch_1.wall_id
    npt.assert_array_equal(reconstructed_patch.scattering, patch_1.scattering)
    npt.assert_array_equal(reconstructed_patch.absorption, patch_1.absorption)
    npt.assert_array_equal(
        reconstructed_patch.sound_attenuation_factor,
        patch_1.sound_attenuation_factor)


def test_RadiosityDirectional_to_from_dict():
    """Test if the results are correct with to_dict and from_dict."""
    max_order_k = 3
    patch_size = 5
    X = 10
    path_sofa = os.path.join(
        os.path.dirname(__file__), 'test_data', 'ihta.E_sec_2.sofa')
    Y = 20
    Z = 15
    ir_length_s = 5
    sampling_rate = 50

    # create geometry
    ground = geo.Polygon(
        [[0, 0, 0], [X, 0, 0], [X, Y, 0], [0, Y, 0]], [1, 0, 0], [0, 0, 1])
    A_wall = geo.Polygon(
        [[0, 0, 0], [X, 0, 0], [X, 0, Z], [0, 0, Z]], [1, 0, 0], [0, 1, 0])
    B_wall = geo.Polygon(
        [[0, Y, 0], [X, Y, 0], [X, Y, Z], [0, Y, Z]], [1, 0, 0], [0, -1, 0])
    source = SoundSource([10, 6, 1], [0, 1, 0], [0, 0, 1])

    # new approach
    radi = radiosity.DirectionalRadiosity(
        [ground, A_wall, B_wall], patch_size, max_order_k, ir_length_s,
        path_sofa, speed_of_sound=343, sampling_rate=sampling_rate)

    for patches in radi.patch_list:
        patches.directivity_data.freq = np.ones_like(
            patches.directivity_data.freq)

    radi.run(source)
    radi_dict = radi.to_dict()
    radi_reconstructed = radiosity.Radiosity.from_dict(radi_dict)

    # test
    assert isinstance(radi_reconstructed, radiosity.Radiosity)
    assert radi_reconstructed.patch_size == radi.patch_size
    assert radi_reconstructed.max_order_k == radi.max_order_k
    assert radi_reconstructed.ir_length_s == radi.ir_length_s
    assert radi_reconstructed.speed_of_sound == radi.speed_of_sound
    assert radi_reconstructed.sampling_rate == radi.sampling_rate
    assert len(radi_reconstructed.patch_list) == len(radi.patch_list)
    for patch, patch_reconstructed in zip(
            radi.patch_list, radi_reconstructed.patch_list):
        np.testing.assert_array_equal(
            patch.pts, patch_reconstructed.pts)
        np.testing.assert_array_equal(
            patch.up_vector, patch_reconstructed.up_vector)
        np.testing.assert_array_equal(
            patch._normal, patch_reconstructed._normal)
        assert patch.max_size == patch_reconstructed.max_size
        assert patch.wall_id == patch_reconstructed.wall_id
        np.testing.assert_array_equal(
            patch.scattering, patch_reconstructed.scattering)
        np.testing.assert_array_equal(
            patch.absorption, patch_reconstructed.absorption)
        np.testing.assert_array_equal(
            patch.sound_attenuation_factor,
            patch_reconstructed.sound_attenuation_factor)
        np.testing.assert_array_equal(
            patch.E_matrix, patch_reconstructed.E_matrix)


def test_RadiosityDirectional_read_write(tmpdir):
    """Test if the results are correct with read and write."""
    max_order_k = 3
    patch_size = 5
    X = 10
    path_sofa = os.path.join(
        os.path.dirname(__file__), 'test_data', 'ihta.E_sec_2.sofa')
    Y = 20
    Z = 15
    ir_length_s = 5
    sampling_rate = 50

    # create geometry
    ground = geo.Polygon(
        [[0, 0, 0], [X, 0, 0], [X, Y, 0], [0, Y, 0]], [1, 0, 0], [0, 0, 1])
    A_wall = geo.Polygon(
        [[0, 0, 0], [X, 0, 0], [X, 0, Z], [0, 0, Z]], [1, 0, 0], [0, 1, 0])
    B_wall = geo.Polygon(
        [[0, Y, 0], [X, Y, 0], [X, Y, Z], [0, Y, Z]], [1, 0, 0], [0, -1, 0])
    source = SoundSource([10, 6, 1], [0, 1, 0], [0, 0, 1])

    # new approach
    radi = radiosity.DirectionalRadiosity(
        [ground, A_wall, B_wall], patch_size, max_order_k, ir_length_s,
        path_sofa, speed_of_sound=343, sampling_rate=sampling_rate)

    for patches in radi.patch_list:
        patches.directivity_data.freq = np.ones_like(
            patches.directivity_data.freq)

    radi.run(source)
    json_path = os.path.join(tmpdir, 'radi.json')
    radi.write(json_path)
    radi_reconstructed = radiosity.DirectionalRadiosity.from_read(json_path)

    # test
    assert isinstance(radi_reconstructed, radiosity.DirectionalRadiosity)
    assert radi_reconstructed.patch_size == radi.patch_size
    assert radi_reconstructed.max_order_k == radi.max_order_k
    assert radi_reconstructed.ir_length_s == radi.ir_length_s
    assert radi_reconstructed.speed_of_sound == radi.speed_of_sound
    assert radi_reconstructed.sampling_rate == radi.sampling_rate
    assert len(radi_reconstructed.patch_list) == len(radi.patch_list)
    for patch, patch_reconstructed in zip(
            radi.patch_list, radi_reconstructed.patch_list):
        np.testing.assert_array_equal(
            patch.pts, patch_reconstructed.pts)
        np.testing.assert_array_equal(
            patch.up_vector, patch_reconstructed.up_vector)
        np.testing.assert_array_equal(
            patch._normal, patch_reconstructed._normal)
        assert patch.max_size == patch_reconstructed.max_size
        assert patch.wall_id == patch_reconstructed.wall_id
        np.testing.assert_array_equal(
            patch.scattering, patch_reconstructed.scattering)
        np.testing.assert_array_equal(
            patch.absorption, patch_reconstructed.absorption)
        np.testing.assert_array_equal(
            patch.sound_attenuation_factor,
            patch_reconstructed.sound_attenuation_factor)
        np.testing.assert_array_equal(
            patch.E_matrix, patch_reconstructed.E_matrix)
<|MERGE_RESOLUTION|>--- conflicted
+++ resolved
@@ -192,17 +192,11 @@
     ])
 def test_directional_energy_exchange(
         sample_walls, perpendicular_walls, patch_size):
-<<<<<<< HEAD
     """Test vs references for energy_exchange."""
     max_order_k=3
     ir_length_s=5
     sampling_rate = 1000
     speed_of_sound = 346.18
-=======
-    """Test vs refernces for energy_exchange."""
-    max_order_k = 3
-    ir_length_s = 5
->>>>>>> b24a6976
     wall_source = sample_walls[perpendicular_walls[0]]
     wall_receiver = sample_walls[perpendicular_walls[1]]
     path_reference = os.path.join(
@@ -223,25 +217,11 @@
         max_order_k, ir_length_s, source, sampling_rate, speed_of_sound)
     patch_2.calculate_form_factor(patches)
     patch_2.init_energy_exchange(
-<<<<<<< HEAD
         max_order_k, ir_length_s, source, sampling_rate, speed_of_sound)
     for k in range(1, max_order_k+1):
         patch_1.calculate_energy_exchange(
             patches, k, speed_of_sound, sampling_rate)
         patch_2.calculate_energy_exchange(
-            patches, k, speed_of_sound, sampling_rate)
-=======
-        max_order_k, ir_length_s, source)
-    for k in range(1, max_order_k + 1):
-        patch_1.calculate_energy_exchange(patches, k)
-        patch_2.calculate_energy_exchange(patches, k)
->>>>>>> b24a6976
-
-    data = pf.io.read(path_reference)
-
-    for i_freq in range(patch_1.E_matrix.shape[0]):
-        for i_rec in range(patch_1.E_matrix.shape[-1]):
-            npt.assert_almost_equal(
                 10*np.log10(data['E_matrix'][0, ...]),
                 10*np.log10(patch_1.E_matrix[i_freq, ..., i_rec]), decimal=1)
 
@@ -262,15 +242,10 @@
 def test_directional_specular_reflections(
         sample_walls, perpendicular_walls, patch_size):
     """Test vs references for specular_reflections."""
-<<<<<<< HEAD
     max_order_k=3
     ir_length_s=5
     sampling_rate = 1000
     speed_of_sound = 346.18
-=======
-    max_order_k = 3
-    ir_length_s = 5
->>>>>>> b24a6976
     wall_source = sample_walls[perpendicular_walls[0]]
     wall_receiver = sample_walls[perpendicular_walls[1]]
     path_reference = os.path.join(
@@ -289,19 +264,12 @@
         max_order_k, ir_length_s, source, sampling_rate, speed_of_sound)
     patch_2.calculate_form_factor(patches)
     patch_2.init_energy_exchange(
-<<<<<<< HEAD
         max_order_k, ir_length_s, source, sampling_rate, speed_of_sound)
     for k in range(1, max_order_k+1):
         patch_1.calculate_energy_exchange(
             patches, k, speed_of_sound, sampling_rate)
         patch_2.calculate_energy_exchange(
             patches, k, speed_of_sound, sampling_rate)
-=======
-        max_order_k, ir_length_s, source)
-    for k in range(1, max_order_k + 1):
-        patch_1.calculate_energy_exchange(patches, k)
-        patch_2.calculate_energy_exchange(patches, k)
->>>>>>> b24a6976
     receiver = Receiver([0.5, 0.5, 0.5], [0, 1, 0], [0, 0, 1])
 
     ir = 0
