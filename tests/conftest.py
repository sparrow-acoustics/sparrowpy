--- conflicted
+++ resolved
@@ -23,11 +23,7 @@
     coords = pf.samplings.sph_gaussian(sh_order=1)
     coords = coords[coords.z > 0]
     sp.brdf.create_from_scattering(
-<<<<<<< HEAD
-        filename, coords, coords, pf.FrequencyData(0, [100]))
-=======
         coords, coords, pf.FrequencyData(0, [100]), file_path=filename)
->>>>>>> 378c653d
     return filename
 
 
@@ -49,11 +45,7 @@
     coords = pf.samplings.sph_gaussian(sh_order=1)
     coords = coords[coords.z > 0]
     sp.brdf.create_from_scattering(
-<<<<<<< HEAD
-        filename, coords, coords, pf.FrequencyData(1, [100]))
-=======
         coords, coords, pf.FrequencyData(1, [100]), file_path=filename)
->>>>>>> 378c653d
     return filename
 
 
