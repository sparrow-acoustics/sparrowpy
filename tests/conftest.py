"""Fixtures for the tests in the tests/ directory."""
import sparapy as sp
import pyfar as pf
<<<<<<< HEAD
import numpy as np
=======
>>>>>>> be2372e3
import pytest


@pytest.fixture
def brdf_s_0(tmp_path_factory):
    """Temporary small SOFA file.

    To be used when data needs to be read from a SOFA file for testing.
    Contains custom data for "Data_IR", "GLOBAL_RoomType" and
    "Data_SamplingRate_Units".

    Returns
    -------
    filename : SOFA file
        Filename of temporary SOFA file

    """
    filename = tmp_path_factory.mktemp("data") / "brdf_tmp.sofa"
    coords = pf.samplings.sph_gaussian(sh_order=1)
    coords = coords[coords.z > 0]
    sp.brdf.create_from_scattering(
        filename, coords, coords, pf.FrequencyData(0, [100]))
    return filename


@pytest.fixture
def brdf_s_1(tmp_path_factory):
    """Temporary small SOFA file.

    To be used when data needs to be read from a SOFA file for testing.
    Contains custom data for "Data_IR", "GLOBAL_RoomType" and
    "Data_SamplingRate_Units".

    Returns
    -------
    filename : SOFA file
        Filename of temporary SOFA file

    """
    filename = tmp_path_factory.mktemp("data") / "brdf_tmp.sofa"
    coords = pf.samplings.sph_gaussian(sh_order=1)
    coords = coords[coords.z > 0]
    sp.brdf.create_from_scattering(
        filename, coords, coords, pf.FrequencyData(1, [100]))
    return filename


@pytest.fixture()
def sample_walls():
    """Return a list of 6 walls, which form a cube."""
    return sp.testing.shoebox_room_stub(1, 1, 1)


@pytest.fixture()
def sofa_data_diffuse():
    """Return a list of 6 walls, which form a cube."""
    gaussian = pf.samplings.sph_gaussian(sh_order=1)
    gaussian = gaussian[gaussian.z>0]
    sources = gaussian.copy()
    receivers = gaussian.copy()
    frequencies = pf.dsp.filter.fractional_octave_frequencies(
        1, (100, 1000))[0]
    data = np.ones((sources.csize, receivers.csize, frequencies.size))
    return (pf.FrequencyData(data, frequencies), sources, receivers)<|MERGE_RESOLUTION|>--- conflicted
+++ resolved
@@ -1,10 +1,6 @@
 """Fixtures for the tests in the tests/ directory."""
 import sparapy as sp
 import pyfar as pf
-<<<<<<< HEAD
-import numpy as np
-=======
->>>>>>> be2372e3
 import pytest
 
 
