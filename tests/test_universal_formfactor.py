--- conflicted
+++ resolved
@@ -51,13 +51,6 @@
 @pytest.mark.parametrize("length", [1.0])
 def test_perpendicular_coincidentline_patches(width, height, length):
     """Test universal form factor for perpendicular patches sharing a side."""
-<<<<<<< HEAD
-=======
-    exact = exact_solutions.perpendicular_patch_coincidentline(
-        width, height, length,
-    )
-
->>>>>>> fd1c43fd
     patch_1 = geo.Polygon(
         points=[
             [0, 0, 0],
@@ -98,19 +91,9 @@
 @pytest.mark.parametrize("length1", [1.0, 2.0, 3.0])
 @pytest.mark.parametrize("length2", [1.0, 2.0, 3.0])
 def test_perpendicular_coincidentpoint_patches(
-<<<<<<< HEAD
     width1, length1, width2, length2,
 ):
     """Test form factor for perpendicular patches w/ common vertex."""
-=======
-    width1, width2, length1, length2,
-):
-    """Test form factor for perpendicular patches w/ common vertex."""
-    exact = exact_solutions.perpendicular_patch_coincidentpoint(
-        width1, length2, width2, length1,
-    )
-
->>>>>>> fd1c43fd
     patch_1 = geo.Polygon(
         points=[
             [0., 0., 0.],
@@ -217,6 +200,7 @@
         "nusselt approach runtime: "
         + str(tf_nusselt * 1000)
         + "ms \n #################################",
+        + "ms \n #################################",
     )
     return rpatch
 
