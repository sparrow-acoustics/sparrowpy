--- conflicted
+++ resolved
@@ -1,13 +1,8 @@
 import numpy.testing as npt
 import pytest
-<<<<<<< HEAD
-import numpy as np
-import sparrowpy.utils.blender as bh
-=======
 bpy = pytest.importorskip("bpy")
 import sparrowpy.utils.blender as bh  # noqa: E402
-
->>>>>>> b6d83293
+import numpy as np # noqa: E402
 
 @pytest.mark.parametrize("path",
                          ["./tests/test_data/cube_simple.blend","./tests/test_data/cube.stl"])
